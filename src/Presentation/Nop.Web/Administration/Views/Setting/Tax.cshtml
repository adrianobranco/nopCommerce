--- conflicted
+++ resolved
@@ -1,409 +1,386 @@
-﻿@model TaxSettingsModel
-
-@{
-    //page title
-    ViewBag.Title = T("Admin.Configuration.Settings.Tax").Text;
-    //active menu item (system name)
-    Html.SetActiveMenuItemSystemName("Tax settings");
-}
-
-@using (Html.BeginForm())
-{
-    @Html.AntiForgeryToken()
-    <div class="content-header clearfix">
-        <h1 class="pull-left">
-            @T("Admin.Configuration.Settings.Tax")
-        </h1>
-        <div class="pull-right">
-            <button type="submit" name="save" class="btn bg-blue">
-                <i class="fa fa-floppy-o"></i>
-                @T("Admin.Common.Save")
-            </button>
-        </div>
-    </div>
-
-
-    <div class="content">
-        <div class="form-horizontal">
-            @Html.Action("StoreScopeConfiguration", "Setting")
-            @Html.Action("Mode", "Setting")
-            @Html.ValidationSummary(false)
-
-            <div class="panel-group">
-                <div class="panel panel-default">
-                    <div class="panel-heading">
-                        @T("Admin.Configuration.Settings.Tax.BlockTitle.Common")
-                    </div>
-                    <div class="panel-body">
-                        <div class="form-group advanced-setting">
-                            <div class="col-md-3">
-                                @Html.OverrideStoreCheckboxFor(model => model.DefaultTaxCategoryId_OverrideForStore, model => model.DefaultTaxCategoryId, Model.ActiveStoreScopeConfiguration)
-                                @Html.NopLabelFor(model => model.DefaultTaxCategoryId)
-                            </div>
-                            <div class="col-md-9">
-                                @Html.NopDropDownListFor(model => model.DefaultTaxCategoryId, Model.TaxCategories)
-                                @Html.ValidationMessageFor(model => model.DefaultTaxCategoryId)
-                            </div>
-                        </div>
-                        <div class="form-group">
-                            <div class="col-md-3">
-                                @Html.OverrideStoreCheckboxFor(model => model.TaxBasedOn_OverrideForStore, model => model.TaxBasedOn, Model.ActiveStoreScopeConfiguration)
-                                @Html.NopLabelFor(model => model.TaxBasedOn)
-                            </div>
-                            <div class="col-md-9">
-                                @Html.NopDropDownListFor(model => model.TaxBasedOn, Model.TaxBasedOnValues)
-                                @Html.ValidationMessageFor(model => model.TaxBasedOn)
-                            </div>
-                        </div>
-                    </div>
-                </div>
-                <div class="panel panel-default">
-                    <div class="panel-heading">
-                        @Html.OverrideStoreCheckboxFor(model => model.DefaultTaxAddress_OverrideForStore, "pnlDefaultTaxAddress", Model.ActiveStoreScopeConfiguration)
-                        @T("Admin.Configuration.Settings.Tax.DefaultTaxAddress")
-                    </div>
-                    <div class="panel-body">
-                        <div id="pnlDefaultTaxAddress">
-                            @Html.EditorFor(x => x.DefaultTaxAddress, "Address")
-                        </div>
-                    </div>
-                </div>
-                <div class="panel panel-default">
-                    <div class="panel-heading">
-                        @T("Admin.Configuration.Settings.Tax.BlockTitle.TaxDispaying")
-                    </div>
-                    <div class="panel-body">
-                        <div class="form-group">
-                            <div class="col-md-3">
-                                @Html.OverrideStoreCheckboxFor(model => model.AllowCustomersToSelectTaxDisplayType_OverrideForStore, model => model.AllowCustomersToSelectTaxDisplayType, Model.ActiveStoreScopeConfiguration)
-                                @Html.NopLabelFor(model => model.AllowCustomersToSelectTaxDisplayType)
-                            </div>
-                            <div class="col-md-9">
-                                @Html.NopEditorFor(model => model.AllowCustomersToSelectTaxDisplayType)
-                                @Html.ValidationMessageFor(model => model.AllowCustomersToSelectTaxDisplayType)
-                            </div>
-                        </div>
-                        <div class="form-group" id="pnlTaxDisplayType">
-                            <div class="col-md-3">
-                                @Html.OverrideStoreCheckboxFor(model => model.TaxDisplayType_OverrideForStore, model => model.TaxDisplayType, Model.ActiveStoreScopeConfiguration)
-                                @Html.NopLabelFor(model => model.TaxDisplayType)
-                            </div>
-                            <div class="col-md-9">
-                                @Html.NopDropDownListFor(model => model.TaxDisplayType, Model.TaxDisplayTypeValues)
-                                @Html.ValidationMessageFor(model => model.TaxDisplayType)
-                            </div>
-                        </div>
-                        <div class="form-group advanced-setting">
-                            <div class="col-md-3">
-                                @Html.OverrideStoreCheckboxFor(model => model.PricesIncludeTax_OverrideForStore, model => model.PricesIncludeTax, Model.ActiveStoreScopeConfiguration)
-                                @Html.NopLabelFor(model => model.PricesIncludeTax)
-                            </div>
-                            <div class="col-md-9">
-                                @Html.NopEditorFor(model => model.PricesIncludeTax)
-                                @Html.ValidationMessageFor(model => model.PricesIncludeTax)
-                            </div>
-                        </div>
-                        <div class="form-group advanced-setting">
-                            <div class="col-md-3">
-                                @Html.OverrideStoreCheckboxFor(model => model.DisplayTaxSuffix_OverrideForStore, model => model.DisplayTaxSuffix, Model.ActiveStoreScopeConfiguration)
-                                @Html.NopLabelFor(model => model.DisplayTaxSuffix)
-                            </div>
-                            <div class="col-md-9">
-                                @Html.NopEditorFor(model => model.DisplayTaxSuffix)
-                                @Html.ValidationMessageFor(model => model.DisplayTaxSuffix)
-                            </div>
-                        </div>
-                        <div class="form-group advanced-setting">
-                            <div class="col-md-3">
-                                @Html.OverrideStoreCheckboxFor(model => model.DisplayTaxRates_OverrideForStore, model => model.DisplayTaxRates, Model.ActiveStoreScopeConfiguration)
-                                @Html.NopLabelFor(model => model.DisplayTaxRates)
-                            </div>
-                            <div class="col-md-9">
-                                @Html.NopEditorFor(model => model.DisplayTaxRates)
-                                @Html.ValidationMessageFor(model => model.DisplayTaxRates)
-                            </div>
-                        </div>
-                        <div class="form-group advanced-setting">
-                            <div class="col-md-3">
-                                @Html.OverrideStoreCheckboxFor(model => model.HideZeroTax_OverrideForStore, model => model.HideZeroTax, Model.ActiveStoreScopeConfiguration)
-                                @Html.NopLabelFor(model => model.HideZeroTax)
-                            </div>
-                            <div class="col-md-9">
-                                @Html.NopEditorFor(model => model.HideZeroTax)
-                                @Html.ValidationMessageFor(model => model.HideZeroTax)
-                            </div>
-                        </div>
-                        <div class="form-group advanced-setting">
-                            <div class="col-md-3">
-                                @Html.OverrideStoreCheckboxFor(model => model.HideTaxInOrderSummary_OverrideForStore, model => model.HideTaxInOrderSummary, Model.ActiveStoreScopeConfiguration)
-                                @Html.NopLabelFor(model => model.HideTaxInOrderSummary)
-                            </div>
-                            <div class="col-md-9">
-                                @Html.NopEditorFor(model => model.HideTaxInOrderSummary)
-                                @Html.ValidationMessageFor(model => model.HideTaxInOrderSummary)
-                            </div>
-                        </div>
-                        <div class="form-group advanced-setting">
-                            <div class="col-md-3">
-                                @Html.OverrideStoreCheckboxFor(model => model.ForceTaxExclusionFromOrderSubtotal_OverrideForStore, model => model.ForceTaxExclusionFromOrderSubtotal, Model.ActiveStoreScopeConfiguration)
-                                @Html.NopLabelFor(model => model.ForceTaxExclusionFromOrderSubtotal)
-                            </div>
-                            <div class="col-md-9">
-                                @Html.NopEditorFor(model => model.ForceTaxExclusionFromOrderSubtotal)
-                                @Html.ValidationMessageFor(model => model.ForceTaxExclusionFromOrderSubtotal)
-                            </div>
-                        </div>
-<<<<<<< HEAD
-                        <div class="form-group advanced-setting">
-                            <div class="col-md-3">
-                                @Html.OverrideStoreCheckboxFor(model => model.DefaultTaxCategoryId_OverrideForStore, model => model.DefaultTaxCategoryId, Model.ActiveStoreScopeConfiguration)
-                                @Html.NopLabelFor(model => model.DefaultTaxCategoryId)
-                            </div>
-                            <div class="col-md-9">
-                                @Html.NopDropDownListFor(model => model.DefaultTaxCategoryId, Model.TaxCategories)
-                                @Html.ValidationMessageFor(model => model.DefaultTaxCategoryId)
-                            </div>
-                        </div>
-                        <div class="form-group">
-                            <div class="col-md-3">
-                                @Html.OverrideStoreCheckboxFor(model => model.TaxBasedOn_OverrideForStore, model => model.TaxBasedOn, Model.ActiveStoreScopeConfiguration)
-                                @Html.NopLabelFor(model => model.TaxBasedOn)
-                            </div>
-                            <div class="col-md-9">
-                                @Html.NopDropDownListFor(model => model.TaxBasedOn, Model.TaxBasedOnValues)
-                                @Html.ValidationMessageFor(model => model.TaxBasedOn)
-                            </div>
-                        </div>
-                        <div class="form-group advanced-setting">
-                            <div class="col-md-3">
-                                @Html.OverrideStoreCheckboxFor(model => model.TaxBasedOnPickupPointAddress_OverrideForStore, model => model.TaxBasedOnPickupPointAddress, Model.ActiveStoreScopeConfiguration)
-                                @Html.NopLabelFor(model => model.TaxBasedOnPickupPointAddress)
-                            </div>
-                            <div class="col-md-9">
-                                @Html.NopEditorFor(model => model.TaxBasedOnPickupPointAddress)
-                                @Html.ValidationMessageFor(model => model.TaxBasedOnPickupPointAddress)
-                            </div>
-                        </div>
-=======
->>>>>>> 88a05849
-                    </div>
-                    <script type="text/javascript">
-                        $(document).ready(function () {
-                            $("#@Html.FieldIdFor(model => model.AllowCustomersToSelectTaxDisplayType)").click(toggleTaxDisplayType);
-                            toggleTaxDisplayType();
-                        });
-
-                        function toggleTaxDisplayType() {
-                            if ($('#@Html.FieldIdFor(model => model.AllowCustomersToSelectTaxDisplayType)').is(':checked')) {
-                                $('#pnlTaxDisplayType').hide();
-                            } else {
-                                $('#pnlTaxDisplayType').show();
-                            }
-                        }
-
-                    </script>
-                </div>
-                <div class="panel panel-default advanced-setting">
-                    <div class="panel-heading">
-                        @T("Admin.Configuration.Settings.Tax.BlockTitle.Shipping")
-                    </div>
-                    <div class="panel-body">
-                        <div class="form-group">
-                            <div class="col-md-3">
-                                @Html.OverrideStoreCheckboxFor(model => model.ShippingIsTaxable_OverrideForStore, model => model.ShippingIsTaxable, Model.ActiveStoreScopeConfiguration)
-                                @Html.NopLabelFor(model => model.ShippingIsTaxable)
-                            </div>
-                            <div class="col-md-9">
-                                @Html.NopEditorFor(model => model.ShippingIsTaxable)
-                                @Html.ValidationMessageFor(model => model.ShippingIsTaxable)
-                            </div>
-                        </div>
-                        <div class="form-group" id="pnlShippingPriceIncludesTax">
-                            <div class="col-md-3">
-                                @Html.OverrideStoreCheckboxFor(model => model.ShippingPriceIncludesTax_OverrideForStore, model => model.ShippingPriceIncludesTax, Model.ActiveStoreScopeConfiguration)
-                                @Html.NopLabelFor(model => model.ShippingPriceIncludesTax)
-                            </div>
-                            <div class="col-md-9">
-                                @Html.NopEditorFor(model => model.ShippingPriceIncludesTax)
-                                @Html.ValidationMessageFor(model => model.ShippingPriceIncludesTax)
-                            </div>
-                        </div>
-                        <div class="form-group" id="pnlShippingTaxClass">
-                            <div class="col-md-3">
-                                @Html.OverrideStoreCheckboxFor(model => model.ShippingTaxClassId_OverrideForStore, model => model.ShippingTaxClassId, Model.ActiveStoreScopeConfiguration)
-                                @Html.NopLabelFor(model => model.ShippingTaxClassId)
-                            </div>
-                            <div class="col-md-9">
-                                @Html.NopDropDownListFor(model => model.ShippingTaxClassId, Model.TaxCategories)
-                                @Html.ValidationMessageFor(model => model.ShippingTaxClassId)
-                            </div>
-                        </div>
-                    </div>
-                    <script type="text/javascript">
-                        $(document).ready(function () {
-                            $("#@Html.FieldIdFor(model => model.ShippingIsTaxable)").click(toggleShipping);
-
-                            toggleShipping();
-                        });
-
-                        function toggleShipping() {
-                            if ($('#@Html.FieldIdFor(model => model.ShippingIsTaxable)').is(':checked')) {
-                                $('#pnlShippingPriceIncludesTax').show();
-                                $('#pnlShippingTaxClass').show();
-                            } else {
-                                $('#pnlShippingPriceIncludesTax').hide();
-                                $('#pnlShippingTaxClass').hide();
-                            }
-                        }
-                    </script>
-                </div>
-                <div class="panel panel-default advanced-setting">
-                    <div class="panel-heading">
-                        @T("Admin.Configuration.Settings.Tax.BlockTitle.Payment")
-                    </div>
-                    <div class="panel-body">
-                        <div class="form-group">
-                            <div class="col-md-3">
-                                @Html.OverrideStoreCheckboxFor(model => model.PaymentMethodAdditionalFeeIsTaxable_OverrideForStore, model => model.PaymentMethodAdditionalFeeIsTaxable, Model.ActiveStoreScopeConfiguration)
-                                @Html.NopLabelFor(model => model.PaymentMethodAdditionalFeeIsTaxable)
-                            </div>
-                            <div class="col-md-9">
-                                @Html.NopEditorFor(model => model.PaymentMethodAdditionalFeeIsTaxable)
-                                @Html.ValidationMessageFor(model => model.PaymentMethodAdditionalFeeIsTaxable)
-                            </div>
-                        </div>
-                        <div class="form-group" id="pnlPaymentMethodAdditionalFeeIncludesTax">
-                            <div class="col-md-3">
-                                @Html.OverrideStoreCheckboxFor(model => model.PaymentMethodAdditionalFeeIncludesTax_OverrideForStore, model => model.PaymentMethodAdditionalFeeIncludesTax, Model.ActiveStoreScopeConfiguration)
-                                @Html.NopLabelFor(model => model.PaymentMethodAdditionalFeeIncludesTax)
-                            </div>
-                            <div class="col-md-9">
-                                @Html.NopEditorFor(model => model.PaymentMethodAdditionalFeeIncludesTax)
-                                @Html.ValidationMessageFor(model => model.PaymentMethodAdditionalFeeIncludesTax)
-                            </div>
-                        </div>
-                        <div class="form-group" id="pnlPaymentMethodAdditionalFeeTaxClass">
-                            <div class="col-md-3">
-                                @Html.OverrideStoreCheckboxFor(model => model.PaymentMethodAdditionalFeeTaxClassId_OverrideForStore, model => model.PaymentMethodAdditionalFeeTaxClassId, Model.ActiveStoreScopeConfiguration)
-                                @Html.NopLabelFor(model => model.PaymentMethodAdditionalFeeTaxClassId)
-                            </div>
-                            <div class="col-md-9">
-                                @Html.NopDropDownListFor(model => model.PaymentMethodAdditionalFeeTaxClassId, Model.PaymentMethodAdditionalFeeTaxCategories)
-                                @Html.ValidationMessageFor(model => model.PaymentMethodAdditionalFeeTaxClassId)
-                            </div>
-                        </div>
-                    </div>
-                    <script type="text/javascript">
-                        $(document).ready(function () {
-                            $("#@Html.FieldIdFor(model => model.PaymentMethodAdditionalFeeIsTaxable)").click(togglePayment);
-
-                            togglePayment();
-                        });
-
-
-                        function togglePayment() {
-                            if ($('#@Html.FieldIdFor(model => model.PaymentMethodAdditionalFeeIsTaxable)').is(':checked')) {
-                                $('#pnlPaymentMethodAdditionalFeeIncludesTax').show();
-                                $('#pnlPaymentMethodAdditionalFeeTaxClass').show();
-                            } else {
-                                $('#pnlPaymentMethodAdditionalFeeIncludesTax').hide();
-                                $('#pnlPaymentMethodAdditionalFeeTaxClass').hide();
-                            }
-                        }
-                    </script>
-                </div>
-                <div class="panel panel-default">
-                    <div class="panel-heading">
-                        @T("Admin.Configuration.Settings.Tax.BlockTitle.VAT")
-                    </div>
-                    <div class="panel-body">
-                        <div class="form-group">
-                            <div class="col-md-3">
-                                @Html.OverrideStoreCheckboxFor(model => model.EuVatEnabled_OverrideForStore, model => model.EuVatEnabled, Model.ActiveStoreScopeConfiguration)
-                                @Html.NopLabelFor(model => model.EuVatEnabled)
-                            </div>
-                            <div class="col-md-9">
-                                @Html.NopEditorFor(model => model.EuVatEnabled)
-                                @Html.ValidationMessageFor(model => model.EuVatEnabled)
-                            </div>
-                        </div>
-                        <div class="form-group" id="pnlEuVatShopCountry">
-                            <div class="col-md-3">
-                                @Html.OverrideStoreCheckboxFor(model => model.EuVatShopCountryId_OverrideForStore, model => model.EuVatShopCountryId, Model.ActiveStoreScopeConfiguration)
-                                @Html.NopLabelFor(model => model.EuVatShopCountryId)
-                            </div>
-                            <div class="col-md-9">
-                                @Html.NopDropDownListFor(model => model.EuVatShopCountryId, Model.EuVatShopCountries)
-                                @Html.ValidationMessageFor(model => model.EuVatShopCountryId)
-                            </div>
-                        </div>
-                        <div class="form-group" id="pnlEuVatAllowVATExemption">
-                            <div class="col-md-3">
-                                @Html.OverrideStoreCheckboxFor(model => model.EuVatAllowVatExemption_OverrideForStore, model => model.EuVatAllowVatExemption, Model.ActiveStoreScopeConfiguration)
-                                @Html.NopLabelFor(model => model.EuVatAllowVatExemption)
-                            </div>
-                            <div class="col-md-9">
-                                @Html.NopEditorFor(model => model.EuVatAllowVatExemption)
-                                @Html.ValidationMessageFor(model => model.EuVatAllowVatExemption)
-                            </div>
-                        </div>
-                        <div class="form-group" id="pnlEuVatAssumeValid">
-                            <div class="col-md-3">
-                                @Html.OverrideStoreCheckboxFor(model => model.EuVatAssumeValid_OverrideForStore, model => model.EuVatAssumeValid, Model.ActiveStoreScopeConfiguration)
-                                @Html.NopLabelFor(model => model.EuVatAssumeValid)
-                            </div>
-                            <div class="col-md-9">
-                                @Html.NopEditorFor(model => model.EuVatAssumeValid)
-                                @Html.ValidationMessageFor(model => model.EuVatAssumeValid)
-                            </div>
-                        </div>
-                        <div class="form-group" id="pnlEuVatUseWebService">
-                            <div class="col-md-3">
-                                @Html.OverrideStoreCheckboxFor(model => model.EuVatUseWebService_OverrideForStore, model => model.EuVatUseWebService, Model.ActiveStoreScopeConfiguration)
-                                @Html.NopLabelFor(model => model.EuVatUseWebService)
-                            </div>
-                            <div class="col-md-9">
-                                @Html.NopEditorFor(model => model.EuVatUseWebService)
-                                @Html.ValidationMessageFor(model => model.EuVatUseWebService)
-                            </div>
-                        </div>
-                        <div class="form-group" id="pnlEuVatEmailAdminWhenNewVATSubmitted">
-                            <div class="col-md-3">
-                                @Html.OverrideStoreCheckboxFor(model => model.EuVatEmailAdminWhenNewVatSubmitted_OverrideForStore, model => model.EuVatEmailAdminWhenNewVatSubmitted, Model.ActiveStoreScopeConfiguration)
-                                @Html.NopLabelFor(model => model.EuVatEmailAdminWhenNewVatSubmitted)
-                            </div>
-                            <div class="col-md-9">
-                                @Html.NopEditorFor(model => model.EuVatEmailAdminWhenNewVatSubmitted)
-                                @Html.ValidationMessageFor(model => model.EuVatEmailAdminWhenNewVatSubmitted)
-                            </div>
-                        </div>
-                        <script type="text/javascript">
-                            $(document).ready(function () {
-                                $("#@Html.FieldIdFor(model => model.EuVatEnabled)").click(toggleEUVAT);
-
-                                toggleEUVAT();
-                            });
-
-
-                            function toggleEUVAT() {
-                                if ($('#@Html.FieldIdFor(model => model.EuVatEnabled)').is(':checked')) {
-                                    $('#pnlEuVatShopCountry').show();
-                                    $('#pnlEuVatAllowVATExemption').show();
-                                    $('#pnlEuVatAssumeValid').show();
-                                    $('#pnlEuVatUseWebService').show();
-                                    $('#pnlEuVatEmailAdminWhenNewVATSubmitted').show();
-                                } else {
-                                    $('#pnlEuVatShopCountry').hide();
-                                    $('#pnlEuVatAllowVATExemption').hide();
-                                    $('#pnlEuVatAssumeValid').hide();
-                                    $('#pnlEuVatUseWebService').hide();
-                                    $('#pnlEuVatEmailAdminWhenNewVATSubmitted').hide();
-                                }
-                            }
-                        </script>
-                    </div>
-                </div>
-            </div>
-        </div>
-    </div>
-}
+﻿@model TaxSettingsModel
+
+@{
+    //page title
+    ViewBag.Title = T("Admin.Configuration.Settings.Tax").Text;
+    //active menu item (system name)
+    Html.SetActiveMenuItemSystemName("Tax settings");
+}
+
+@using (Html.BeginForm())
+{
+    @Html.AntiForgeryToken()
+    <div class="content-header clearfix">
+        <h1 class="pull-left">
+            @T("Admin.Configuration.Settings.Tax")
+        </h1>
+        <div class="pull-right">
+            <button type="submit" name="save" class="btn bg-blue">
+                <i class="fa fa-floppy-o"></i>
+                @T("Admin.Common.Save")
+            </button>
+        </div>
+    </div>
+
+
+    <div class="content">
+        <div class="form-horizontal">
+            @Html.Action("StoreScopeConfiguration", "Setting")
+            @Html.Action("Mode", "Setting")
+            @Html.ValidationSummary(false)
+
+            <div class="panel-group">
+                <div class="panel panel-default">
+                    <div class="panel-heading">
+                        @T("Admin.Configuration.Settings.Tax.BlockTitle.Common")
+                    </div>
+                    <div class="panel-body">
+                        <div class="form-group advanced-setting">
+                            <div class="col-md-3">
+                                @Html.OverrideStoreCheckboxFor(model => model.DefaultTaxCategoryId_OverrideForStore, model => model.DefaultTaxCategoryId, Model.ActiveStoreScopeConfiguration)
+                                @Html.NopLabelFor(model => model.DefaultTaxCategoryId)
+                            </div>
+                            <div class="col-md-9">
+                                @Html.NopDropDownListFor(model => model.DefaultTaxCategoryId, Model.TaxCategories)
+                                @Html.ValidationMessageFor(model => model.DefaultTaxCategoryId)
+                            </div>
+                        </div>
+                        <div class="form-group">
+                            <div class="col-md-3">
+                                @Html.OverrideStoreCheckboxFor(model => model.TaxBasedOn_OverrideForStore, model => model.TaxBasedOn, Model.ActiveStoreScopeConfiguration)
+                                @Html.NopLabelFor(model => model.TaxBasedOn)
+                            </div>
+                            <div class="col-md-9">
+                                @Html.NopDropDownListFor(model => model.TaxBasedOn, Model.TaxBasedOnValues)
+                                @Html.ValidationMessageFor(model => model.TaxBasedOn)
+                            </div>
+                        </div>
+                        <div class="form-group advanced-setting">
+                            <div class="col-md-3">
+                                @Html.OverrideStoreCheckboxFor(model => model.TaxBasedOnPickupPointAddress_OverrideForStore, model => model.TaxBasedOnPickupPointAddress, Model.ActiveStoreScopeConfiguration)
+                                @Html.NopLabelFor(model => model.TaxBasedOnPickupPointAddress)
+                            </div>
+                            <div class="col-md-9">
+                                @Html.NopEditorFor(model => model.TaxBasedOnPickupPointAddress)
+                                @Html.ValidationMessageFor(model => model.TaxBasedOnPickupPointAddress)
+                            </div>
+                        </div>
+                    </div>
+                </div>
+                <div class="panel panel-default">
+                    <div class="panel-heading">
+                        @Html.OverrideStoreCheckboxFor(model => model.DefaultTaxAddress_OverrideForStore, "pnlDefaultTaxAddress", Model.ActiveStoreScopeConfiguration)
+                        @T("Admin.Configuration.Settings.Tax.DefaultTaxAddress")
+                    </div>
+                    <div class="panel-body">
+                        <div id="pnlDefaultTaxAddress">
+                            @Html.EditorFor(x => x.DefaultTaxAddress, "Address")
+                        </div>
+                    </div>
+                </div>
+                <div class="panel panel-default">
+                    <div class="panel-heading">
+                        @T("Admin.Configuration.Settings.Tax.BlockTitle.TaxDispaying")
+                    </div>
+                    <div class="panel-body">
+                        <div class="form-group">
+                            <div class="col-md-3">
+                                @Html.OverrideStoreCheckboxFor(model => model.AllowCustomersToSelectTaxDisplayType_OverrideForStore, model => model.AllowCustomersToSelectTaxDisplayType, Model.ActiveStoreScopeConfiguration)
+                                @Html.NopLabelFor(model => model.AllowCustomersToSelectTaxDisplayType)
+                            </div>
+                            <div class="col-md-9">
+                                @Html.NopEditorFor(model => model.AllowCustomersToSelectTaxDisplayType)
+                                @Html.ValidationMessageFor(model => model.AllowCustomersToSelectTaxDisplayType)
+                            </div>
+                        </div>
+                        <div class="form-group" id="pnlTaxDisplayType">
+                            <div class="col-md-3">
+                                @Html.OverrideStoreCheckboxFor(model => model.TaxDisplayType_OverrideForStore, model => model.TaxDisplayType, Model.ActiveStoreScopeConfiguration)
+                                @Html.NopLabelFor(model => model.TaxDisplayType)
+                            </div>
+                            <div class="col-md-9">
+                                @Html.NopDropDownListFor(model => model.TaxDisplayType, Model.TaxDisplayTypeValues)
+                                @Html.ValidationMessageFor(model => model.TaxDisplayType)
+                            </div>
+                        </div>
+                        <div class="form-group advanced-setting">
+                            <div class="col-md-3">
+                                @Html.OverrideStoreCheckboxFor(model => model.PricesIncludeTax_OverrideForStore, model => model.PricesIncludeTax, Model.ActiveStoreScopeConfiguration)
+                                @Html.NopLabelFor(model => model.PricesIncludeTax)
+                            </div>
+                            <div class="col-md-9">
+                                @Html.NopEditorFor(model => model.PricesIncludeTax)
+                                @Html.ValidationMessageFor(model => model.PricesIncludeTax)
+                            </div>
+                        </div>
+                        <div class="form-group advanced-setting">
+                            <div class="col-md-3">
+                                @Html.OverrideStoreCheckboxFor(model => model.DisplayTaxSuffix_OverrideForStore, model => model.DisplayTaxSuffix, Model.ActiveStoreScopeConfiguration)
+                                @Html.NopLabelFor(model => model.DisplayTaxSuffix)
+                            </div>
+                            <div class="col-md-9">
+                                @Html.NopEditorFor(model => model.DisplayTaxSuffix)
+                                @Html.ValidationMessageFor(model => model.DisplayTaxSuffix)
+                            </div>
+                        </div>
+                        <div class="form-group advanced-setting">
+                            <div class="col-md-3">
+                                @Html.OverrideStoreCheckboxFor(model => model.DisplayTaxRates_OverrideForStore, model => model.DisplayTaxRates, Model.ActiveStoreScopeConfiguration)
+                                @Html.NopLabelFor(model => model.DisplayTaxRates)
+                            </div>
+                            <div class="col-md-9">
+                                @Html.NopEditorFor(model => model.DisplayTaxRates)
+                                @Html.ValidationMessageFor(model => model.DisplayTaxRates)
+                            </div>
+                        </div>
+                        <div class="form-group advanced-setting">
+                            <div class="col-md-3">
+                                @Html.OverrideStoreCheckboxFor(model => model.HideZeroTax_OverrideForStore, model => model.HideZeroTax, Model.ActiveStoreScopeConfiguration)
+                                @Html.NopLabelFor(model => model.HideZeroTax)
+                            </div>
+                            <div class="col-md-9">
+                                @Html.NopEditorFor(model => model.HideZeroTax)
+                                @Html.ValidationMessageFor(model => model.HideZeroTax)
+                            </div>
+                        </div>
+                        <div class="form-group advanced-setting">
+                            <div class="col-md-3">
+                                @Html.OverrideStoreCheckboxFor(model => model.HideTaxInOrderSummary_OverrideForStore, model => model.HideTaxInOrderSummary, Model.ActiveStoreScopeConfiguration)
+                                @Html.NopLabelFor(model => model.HideTaxInOrderSummary)
+                            </div>
+                            <div class="col-md-9">
+                                @Html.NopEditorFor(model => model.HideTaxInOrderSummary)
+                                @Html.ValidationMessageFor(model => model.HideTaxInOrderSummary)
+                            </div>
+                        </div>
+                        <div class="form-group advanced-setting">
+                            <div class="col-md-3">
+                                @Html.OverrideStoreCheckboxFor(model => model.ForceTaxExclusionFromOrderSubtotal_OverrideForStore, model => model.ForceTaxExclusionFromOrderSubtotal, Model.ActiveStoreScopeConfiguration)
+                                @Html.NopLabelFor(model => model.ForceTaxExclusionFromOrderSubtotal)
+                            </div>
+                            <div class="col-md-9">
+                                @Html.NopEditorFor(model => model.ForceTaxExclusionFromOrderSubtotal)
+                                @Html.ValidationMessageFor(model => model.ForceTaxExclusionFromOrderSubtotal)
+                            </div>
+                        </div>
+                    </div>
+                    <script type="text/javascript">
+                        $(document).ready(function () {
+                            $("#@Html.FieldIdFor(model => model.AllowCustomersToSelectTaxDisplayType)").click(toggleTaxDisplayType);
+                            toggleTaxDisplayType();
+                        });
+
+                        function toggleTaxDisplayType() {
+                            if ($('#@Html.FieldIdFor(model => model.AllowCustomersToSelectTaxDisplayType)').is(':checked')) {
+                                $('#pnlTaxDisplayType').hide();
+                            } else {
+                                $('#pnlTaxDisplayType').show();
+                            }
+                        }
+
+                    </script>
+                </div>
+                <div class="panel panel-default advanced-setting">
+                    <div class="panel-heading">
+                        @T("Admin.Configuration.Settings.Tax.BlockTitle.Shipping")
+                    </div>
+                    <div class="panel-body">
+                        <div class="form-group">
+                            <div class="col-md-3">
+                                @Html.OverrideStoreCheckboxFor(model => model.ShippingIsTaxable_OverrideForStore, model => model.ShippingIsTaxable, Model.ActiveStoreScopeConfiguration)
+                                @Html.NopLabelFor(model => model.ShippingIsTaxable)
+                            </div>
+                            <div class="col-md-9">
+                                @Html.NopEditorFor(model => model.ShippingIsTaxable)
+                                @Html.ValidationMessageFor(model => model.ShippingIsTaxable)
+                            </div>
+                        </div>
+                        <div class="form-group" id="pnlShippingPriceIncludesTax">
+                            <div class="col-md-3">
+                                @Html.OverrideStoreCheckboxFor(model => model.ShippingPriceIncludesTax_OverrideForStore, model => model.ShippingPriceIncludesTax, Model.ActiveStoreScopeConfiguration)
+                                @Html.NopLabelFor(model => model.ShippingPriceIncludesTax)
+                            </div>
+                            <div class="col-md-9">
+                                @Html.NopEditorFor(model => model.ShippingPriceIncludesTax)
+                                @Html.ValidationMessageFor(model => model.ShippingPriceIncludesTax)
+                            </div>
+                        </div>
+                        <div class="form-group" id="pnlShippingTaxClass">
+                            <div class="col-md-3">
+                                @Html.OverrideStoreCheckboxFor(model => model.ShippingTaxClassId_OverrideForStore, model => model.ShippingTaxClassId, Model.ActiveStoreScopeConfiguration)
+                                @Html.NopLabelFor(model => model.ShippingTaxClassId)
+                            </div>
+                            <div class="col-md-9">
+                                @Html.NopDropDownListFor(model => model.ShippingTaxClassId, Model.TaxCategories)
+                                @Html.ValidationMessageFor(model => model.ShippingTaxClassId)
+                            </div>
+                        </div>
+                    </div>
+                    <script type="text/javascript">
+                        $(document).ready(function () {
+                            $("#@Html.FieldIdFor(model => model.ShippingIsTaxable)").click(toggleShipping);
+
+                            toggleShipping();
+                        });
+
+                        function toggleShipping() {
+                            if ($('#@Html.FieldIdFor(model => model.ShippingIsTaxable)').is(':checked')) {
+                                $('#pnlShippingPriceIncludesTax').show();
+                                $('#pnlShippingTaxClass').show();
+                            } else {
+                                $('#pnlShippingPriceIncludesTax').hide();
+                                $('#pnlShippingTaxClass').hide();
+                            }
+                        }
+                    </script>
+                </div>
+                <div class="panel panel-default advanced-setting">
+                    <div class="panel-heading">
+                        @T("Admin.Configuration.Settings.Tax.BlockTitle.Payment")
+                    </div>
+                    <div class="panel-body">
+                        <div class="form-group">
+                            <div class="col-md-3">
+                                @Html.OverrideStoreCheckboxFor(model => model.PaymentMethodAdditionalFeeIsTaxable_OverrideForStore, model => model.PaymentMethodAdditionalFeeIsTaxable, Model.ActiveStoreScopeConfiguration)
+                                @Html.NopLabelFor(model => model.PaymentMethodAdditionalFeeIsTaxable)
+                            </div>
+                            <div class="col-md-9">
+                                @Html.NopEditorFor(model => model.PaymentMethodAdditionalFeeIsTaxable)
+                                @Html.ValidationMessageFor(model => model.PaymentMethodAdditionalFeeIsTaxable)
+                            </div>
+                        </div>
+                        <div class="form-group" id="pnlPaymentMethodAdditionalFeeIncludesTax">
+                            <div class="col-md-3">
+                                @Html.OverrideStoreCheckboxFor(model => model.PaymentMethodAdditionalFeeIncludesTax_OverrideForStore, model => model.PaymentMethodAdditionalFeeIncludesTax, Model.ActiveStoreScopeConfiguration)
+                                @Html.NopLabelFor(model => model.PaymentMethodAdditionalFeeIncludesTax)
+                            </div>
+                            <div class="col-md-9">
+                                @Html.NopEditorFor(model => model.PaymentMethodAdditionalFeeIncludesTax)
+                                @Html.ValidationMessageFor(model => model.PaymentMethodAdditionalFeeIncludesTax)
+                            </div>
+                        </div>
+                        <div class="form-group" id="pnlPaymentMethodAdditionalFeeTaxClass">
+                            <div class="col-md-3">
+                                @Html.OverrideStoreCheckboxFor(model => model.PaymentMethodAdditionalFeeTaxClassId_OverrideForStore, model => model.PaymentMethodAdditionalFeeTaxClassId, Model.ActiveStoreScopeConfiguration)
+                                @Html.NopLabelFor(model => model.PaymentMethodAdditionalFeeTaxClassId)
+                            </div>
+                            <div class="col-md-9">
+                                @Html.NopDropDownListFor(model => model.PaymentMethodAdditionalFeeTaxClassId, Model.PaymentMethodAdditionalFeeTaxCategories)
+                                @Html.ValidationMessageFor(model => model.PaymentMethodAdditionalFeeTaxClassId)
+                            </div>
+                        </div>
+                    </div>
+                    <script type="text/javascript">
+                        $(document).ready(function () {
+                            $("#@Html.FieldIdFor(model => model.PaymentMethodAdditionalFeeIsTaxable)").click(togglePayment);
+
+                            togglePayment();
+                        });
+
+
+                        function togglePayment() {
+                            if ($('#@Html.FieldIdFor(model => model.PaymentMethodAdditionalFeeIsTaxable)').is(':checked')) {
+                                $('#pnlPaymentMethodAdditionalFeeIncludesTax').show();
+                                $('#pnlPaymentMethodAdditionalFeeTaxClass').show();
+                            } else {
+                                $('#pnlPaymentMethodAdditionalFeeIncludesTax').hide();
+                                $('#pnlPaymentMethodAdditionalFeeTaxClass').hide();
+                            }
+                        }
+                    </script>
+                </div>
+                <div class="panel panel-default">
+                    <div class="panel-heading">
+                        @T("Admin.Configuration.Settings.Tax.BlockTitle.VAT")
+                    </div>
+                    <div class="panel-body">
+                        <div class="form-group">
+                            <div class="col-md-3">
+                                @Html.OverrideStoreCheckboxFor(model => model.EuVatEnabled_OverrideForStore, model => model.EuVatEnabled, Model.ActiveStoreScopeConfiguration)
+                                @Html.NopLabelFor(model => model.EuVatEnabled)
+                            </div>
+                            <div class="col-md-9">
+                                @Html.NopEditorFor(model => model.EuVatEnabled)
+                                @Html.ValidationMessageFor(model => model.EuVatEnabled)
+                            </div>
+                        </div>
+                        <div class="form-group" id="pnlEuVatShopCountry">
+                            <div class="col-md-3">
+                                @Html.OverrideStoreCheckboxFor(model => model.EuVatShopCountryId_OverrideForStore, model => model.EuVatShopCountryId, Model.ActiveStoreScopeConfiguration)
+                                @Html.NopLabelFor(model => model.EuVatShopCountryId)
+                            </div>
+                            <div class="col-md-9">
+                                @Html.NopDropDownListFor(model => model.EuVatShopCountryId, Model.EuVatShopCountries)
+                                @Html.ValidationMessageFor(model => model.EuVatShopCountryId)
+                            </div>
+                        </div>
+                        <div class="form-group" id="pnlEuVatAllowVATExemption">
+                            <div class="col-md-3">
+                                @Html.OverrideStoreCheckboxFor(model => model.EuVatAllowVatExemption_OverrideForStore, model => model.EuVatAllowVatExemption, Model.ActiveStoreScopeConfiguration)
+                                @Html.NopLabelFor(model => model.EuVatAllowVatExemption)
+                            </div>
+                            <div class="col-md-9">
+                                @Html.NopEditorFor(model => model.EuVatAllowVatExemption)
+                                @Html.ValidationMessageFor(model => model.EuVatAllowVatExemption)
+                            </div>
+                        </div>
+                        <div class="form-group" id="pnlEuVatAssumeValid">
+                            <div class="col-md-3">
+                                @Html.OverrideStoreCheckboxFor(model => model.EuVatAssumeValid_OverrideForStore, model => model.EuVatAssumeValid, Model.ActiveStoreScopeConfiguration)
+                                @Html.NopLabelFor(model => model.EuVatAssumeValid)
+                            </div>
+                            <div class="col-md-9">
+                                @Html.NopEditorFor(model => model.EuVatAssumeValid)
+                                @Html.ValidationMessageFor(model => model.EuVatAssumeValid)
+                            </div>
+                        </div>
+                        <div class="form-group" id="pnlEuVatUseWebService">
+                            <div class="col-md-3">
+                                @Html.OverrideStoreCheckboxFor(model => model.EuVatUseWebService_OverrideForStore, model => model.EuVatUseWebService, Model.ActiveStoreScopeConfiguration)
+                                @Html.NopLabelFor(model => model.EuVatUseWebService)
+                            </div>
+                            <div class="col-md-9">
+                                @Html.NopEditorFor(model => model.EuVatUseWebService)
+                                @Html.ValidationMessageFor(model => model.EuVatUseWebService)
+                            </div>
+                        </div>
+                        <div class="form-group" id="pnlEuVatEmailAdminWhenNewVATSubmitted">
+                            <div class="col-md-3">
+                                @Html.OverrideStoreCheckboxFor(model => model.EuVatEmailAdminWhenNewVatSubmitted_OverrideForStore, model => model.EuVatEmailAdminWhenNewVatSubmitted, Model.ActiveStoreScopeConfiguration)
+                                @Html.NopLabelFor(model => model.EuVatEmailAdminWhenNewVatSubmitted)
+                            </div>
+                            <div class="col-md-9">
+                                @Html.NopEditorFor(model => model.EuVatEmailAdminWhenNewVatSubmitted)
+                                @Html.ValidationMessageFor(model => model.EuVatEmailAdminWhenNewVatSubmitted)
+                            </div>
+                        </div>
+                        <script type="text/javascript">
+                            $(document).ready(function () {
+                                $("#@Html.FieldIdFor(model => model.EuVatEnabled)").click(toggleEUVAT);
+
+                                toggleEUVAT();
+                            });
+
+
+                            function toggleEUVAT() {
+                                if ($('#@Html.FieldIdFor(model => model.EuVatEnabled)').is(':checked')) {
+                                    $('#pnlEuVatShopCountry').show();
+                                    $('#pnlEuVatAllowVATExemption').show();
+                                    $('#pnlEuVatAssumeValid').show();
+                                    $('#pnlEuVatUseWebService').show();
+                                    $('#pnlEuVatEmailAdminWhenNewVATSubmitted').show();
+                                } else {
+                                    $('#pnlEuVatShopCountry').hide();
+                                    $('#pnlEuVatAllowVATExemption').hide();
+                                    $('#pnlEuVatAssumeValid').hide();
+                                    $('#pnlEuVatUseWebService').hide();
+                                    $('#pnlEuVatEmailAdminWhenNewVATSubmitted').hide();
+                                }
+                            }
+                        </script>
+                    </div>
+                </div>
+            </div>
+        </div>
+    </div>
+}