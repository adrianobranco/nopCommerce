--- conflicted
+++ resolved
@@ -1,31 +1,28 @@
-﻿@model MiscPluginModel
-@{    
-    //page title
-    ViewBag.Title = T("Admin.Configuration.Plugins.Misc.Configure") + " - " + Model.FriendlyName;
-}
-<<<<<<< HEAD
-=======
-
->>>>>>> 55b41bbd
-<div class="content-header clearfix">
-    <h1 class="pull-left">
-        @T("Admin.Configuration.Plugins.Misc.Configure") - @Model.FriendlyName
-        <small>@Html.ActionLink("(" + T("Admin.Configuration.Plugins.Misc.BackToList") + ")", "List")</small>
-    </h1>
-    <div class="pull-right">
-        &nbsp;
-    </div>
-</div>
-
-<div class="content">
-    <div class="form-horizontal">
-        @if (!String.IsNullOrEmpty(Model.ConfigurationActionName))
-        {
-            @Html.Action(Model.ConfigurationActionName, Model.ConfigurationControllerName, Model.ConfigurationRouteValues);
-        }
-        else
-        {
-            @T("Admin.Common.ConfigurationNotRequired")
-        }
-    </div>
+﻿@model MiscPluginModel
+@{    
+    //page title
+    ViewBag.Title = T("Admin.Configuration.Plugins.Misc.Configure") + " - " + Model.FriendlyName;
+}
+
+<div class="content-header clearfix">
+    <h1 class="pull-left">
+        @T("Admin.Configuration.Plugins.Misc.Configure") - @Model.FriendlyName
+        <small>@Html.ActionLink("(" + T("Admin.Configuration.Plugins.Misc.BackToList") + ")", "List")</small>
+    </h1>
+    <div class="pull-right">
+        &nbsp;
+    </div>
+</div>
+
+<div class="content">
+    <div class="form-horizontal">
+        @if (!String.IsNullOrEmpty(Model.ConfigurationActionName))
+        {
+            @Html.Action(Model.ConfigurationActionName, Model.ConfigurationControllerName, Model.ConfigurationRouteValues);
+        }
+        else
+        {
+            @T("Admin.Common.ConfigurationNotRequired")
+        }
+    </div>
 </div>