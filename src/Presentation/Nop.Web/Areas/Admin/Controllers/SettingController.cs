﻿using System;
using System.Collections.Generic;
using System.Linq;
using Microsoft.AspNetCore.Mvc;
using Microsoft.AspNetCore.Mvc.Rendering;
using Nop.Web.Areas.Admin.Extensions;
using Nop.Web.Areas.Admin.Models.Common;
using Nop.Web.Areas.Admin.Models.Settings;
using Nop.Core;
using Nop.Core.Configuration;
using Nop.Core.Domain;
using Nop.Core.Domain.Blogs;
using Nop.Core.Domain.Catalog;
using Nop.Core.Domain.Common;
using Nop.Core.Domain.Customers;
using Nop.Core.Domain.Directory;
using Nop.Core.Domain.Forums;
using Nop.Core.Domain.Localization;
using Nop.Core.Domain.Media;
using Nop.Core.Domain.News;
using Nop.Core.Domain.Orders;
using Nop.Core.Domain.Security;
using Nop.Core.Domain.Seo;
using Nop.Core.Domain.Shipping;
using Nop.Core.Domain.Tax;
using Nop.Core.Domain.Vendors;
using Nop.Services;
using Nop.Services.Common;
using Nop.Services.Configuration;
using Nop.Services.Customers;
using Nop.Services.Directory;
using Nop.Services.Helpers;
using Nop.Services.Localization;
using Nop.Services.Logging;
using Nop.Services.Media;
using Nop.Services.Orders;
using Nop.Services.Security;
using Nop.Services.Stores;
using Nop.Services.Tax;
using Nop.Web.Framework.Controllers;
using Nop.Web.Framework.Extensions;
using Nop.Web.Framework.Kendoui;
using Nop.Web.Framework.Localization;
using Nop.Web.Framework.Mvc;
using Nop.Web.Framework.Mvc.Filters;
using Nop.Web.Framework.Security;
using Nop.Web.Framework.Security.Captcha;
using Nop.Web.Framework.Themes;
using Nop.Web.Framework;

namespace Nop.Web.Areas.Admin.Controllers
{
    public partial class SettingController : BaseAdminController
	{
		#region Fields

        private readonly ISettingService _settingService;
        private readonly ICountryService _countryService;
        private readonly IStateProvinceService _stateProvinceService;
        private readonly IAddressService _addressService;
        private readonly ITaxCategoryService _taxCategoryService;
        private readonly ICurrencyService _currencyService;
        private readonly IPictureService _pictureService;
        private readonly ILocalizationService _localizationService;
        private readonly IDateTimeHelper _dateTimeHelper;
        private readonly IOrderService _orderService;
        private readonly IEncryptionService _encryptionService;
        private readonly IThemeProvider _themeProvider;
        private readonly ICustomerService _customerService;
        private readonly ICustomerActivityService _customerActivityService;
        private readonly IPermissionService _permissionService;
        private readonly IFulltextService _fulltextService;
        private readonly IMaintenanceService _maintenanceService;
        private readonly IStoreService _storeService;
        private readonly IWorkContext _workContext;
        private readonly IGenericAttributeService _genericAttributeService;
        private readonly IReturnRequestService _returnRequestService;
        private readonly ILanguageService _languageService;
        private readonly ILocalizedEntityService _localizedEntityService;
        private readonly NopConfig _config;

        #endregion

        #region Ctor

        public SettingController(ISettingService settingService,
            ICountryService countryService, 
            IStateProvinceService stateProvinceService,
            IAddressService addressService, 
            ITaxCategoryService taxCategoryService,
            ICurrencyService currencyService,
            IPictureService pictureService, 
            ILocalizationService localizationService, 
            IDateTimeHelper dateTimeHelper,
            IOrderService orderService,
            IEncryptionService encryptionService,
            IThemeProvider themeProvider,
            ICustomerService customerService, 
            ICustomerActivityService customerActivityService,
            IPermissionService permissionService,
            IFulltextService fulltextService, 
            IMaintenanceService maintenanceService,
            IStoreService storeService,
            IWorkContext workContext, 
            IGenericAttributeService genericAttributeService,
            IReturnRequestService returnRequestService,
            ILanguageService languageService,
            ILocalizedEntityService localizedEntityService,
            NopConfig config)
        {
            this._settingService = settingService;
            this._countryService = countryService;
            this._stateProvinceService = stateProvinceService;
            this._addressService = addressService;
            this._taxCategoryService = taxCategoryService;
            this._currencyService = currencyService;
            this._pictureService = pictureService;
            this._localizationService = localizationService;
            this._dateTimeHelper = dateTimeHelper;
            this._orderService = orderService;
            this._encryptionService = encryptionService;
            this._themeProvider = themeProvider;
            this._customerService = customerService;
            this._customerActivityService = customerActivityService;
            this._permissionService = permissionService;
            this._fulltextService = fulltextService;
            this._maintenanceService = maintenanceService;
            this._storeService = storeService;
            this._workContext = workContext;
            this._genericAttributeService = genericAttributeService;
            this._returnRequestService = returnRequestService;
            this._languageService = languageService;
            this._localizedEntityService = localizedEntityService;
            this._config = config;
        }

        #endregion

        #region Utilities

        protected virtual void UpdateLocales(ReturnRequestReason rrr, ReturnRequestReasonModel model)
        {
            foreach (var localized in model.Locales)
            {
                _localizedEntityService.SaveLocalizedValue(rrr,
                                                               x => x.Name,
                                                               localized.Name,
                                                               localized.LanguageId);
            }
        }

        protected virtual void UpdateLocales(ReturnRequestAction rra, ReturnRequestActionModel model)
        {
            foreach (var localized in model.Locales)
            {
                _localizedEntityService.SaveLocalizedValue(rra,
                                                               x => x.Name,
                                                               localized.Name,
                                                               localized.LanguageId);
            }
        }

        #endregion

        #region Methods

        public virtual IActionResult ChangeStoreScopeConfiguration(int storeid, string returnUrl = "")
        {
            var store = _storeService.GetStoreById(storeid);
            if (store != null || storeid == 0)
            {
                _genericAttributeService.SaveAttribute(_workContext.CurrentCustomer,
                    SystemCustomerAttributeNames.AdminAreaStoreScopeConfiguration, storeid);
            }

            //home page
            if (String.IsNullOrEmpty(returnUrl))
                returnUrl = Url.Action("Index", "Home", new { area = AreaNames.Admin });
            //prevent open redirection attack
            if (!Url.IsLocalUrl(returnUrl))
                return RedirectToAction("Index", "Home", new { area = AreaNames.Admin });
            return Redirect(returnUrl);
        }

        public virtual IActionResult Blog()
        {
            if (!_permissionService.Authorize(StandardPermissionProvider.ManageSettings))
                return AccessDeniedView();

            //load settings for a chosen store scope
            var storeScope = this.GetActiveStoreScopeConfiguration(_storeService, _workContext);
            var blogSettings = _settingService.LoadSetting<BlogSettings>(storeScope);
            var model = blogSettings.ToModel();
            model.ActiveStoreScopeConfiguration = storeScope;

            if (storeScope > 0)
            {
                model.Enabled_OverrideForStore = _settingService.SettingExists(blogSettings, x => x.Enabled, storeScope);
                model.PostsPageSize_OverrideForStore = _settingService.SettingExists(blogSettings, x => x.PostsPageSize, storeScope);
                model.AllowNotRegisteredUsersToLeaveComments_OverrideForStore = _settingService.SettingExists(blogSettings, x => x.AllowNotRegisteredUsersToLeaveComments, storeScope);
                model.NotifyAboutNewBlogComments_OverrideForStore = _settingService.SettingExists(blogSettings, x => x.NotifyAboutNewBlogComments, storeScope);
                model.NumberOfTags_OverrideForStore = _settingService.SettingExists(blogSettings, x => x.NumberOfTags, storeScope);
                model.ShowHeaderRssUrl_OverrideForStore = _settingService.SettingExists(blogSettings, x => x.ShowHeaderRssUrl, storeScope);
                model.BlogCommentsMustBeApproved_OverrideForStore = _settingService.SettingExists(blogSettings, x => x.BlogCommentsMustBeApproved, storeScope);
            }

            return View(model);
        }
        [HttpPost]
        public virtual IActionResult Blog(BlogSettingsModel model)
        {
            if (!_permissionService.Authorize(StandardPermissionProvider.ManageSettings))
                return AccessDeniedView();

            //load settings for a chosen store scope
            var storeScope = this.GetActiveStoreScopeConfiguration(_storeService, _workContext);
            var blogSettings = _settingService.LoadSetting<BlogSettings>(storeScope);
            blogSettings = model.ToEntity(blogSettings);

            /* We do not clear cache after each setting update.
             * This behavior can increase performance because cached settings will not be cleared 
             * and loaded from database after each update */
            _settingService.SaveSettingOverridablePerStore(blogSettings, x => x.Enabled, model.Enabled_OverrideForStore, storeScope, false);
            _settingService.SaveSettingOverridablePerStore(blogSettings, x => x.PostsPageSize, model.PostsPageSize_OverrideForStore, storeScope, false);
            _settingService.SaveSettingOverridablePerStore(blogSettings, x => x.AllowNotRegisteredUsersToLeaveComments, model.AllowNotRegisteredUsersToLeaveComments_OverrideForStore, storeScope, false);
            _settingService.SaveSettingOverridablePerStore(blogSettings, x => x.NotifyAboutNewBlogComments, model.NotifyAboutNewBlogComments_OverrideForStore, storeScope, false);
            _settingService.SaveSettingOverridablePerStore(blogSettings, x => x.NumberOfTags, model.NumberOfTags_OverrideForStore, storeScope, false);
            _settingService.SaveSettingOverridablePerStore(blogSettings, x => x.ShowHeaderRssUrl, model.ShowHeaderRssUrl_OverrideForStore, storeScope, false);
            _settingService.SaveSettingOverridablePerStore(blogSettings, x => x.BlogCommentsMustBeApproved, model.BlogCommentsMustBeApproved_OverrideForStore, storeScope, false);
            _settingService.SaveSetting(blogSettings, x => x.ShowBlogCommentsPerStore, clearCache: false);

            //now clear settings cache
            _settingService.ClearCache();

            //activity log
            _customerActivityService.InsertActivity("EditSettings", _localizationService.GetResource("ActivityLog.EditSettings"));

            SuccessNotification(_localizationService.GetResource("Admin.Configuration.Updated"));
            return RedirectToAction("Blog");
        }

        public virtual IActionResult Vendor()
        {
            if (!_permissionService.Authorize(StandardPermissionProvider.ManageSettings))
                return AccessDeniedView();

            //load settings for a chosen store scope
            var storeScope = this.GetActiveStoreScopeConfiguration(_storeService, _workContext);
            var vendorSettings = _settingService.LoadSetting<VendorSettings>(storeScope);
            var model = vendorSettings.ToModel();
            model.ActiveStoreScopeConfiguration = storeScope;
            if (storeScope > 0)
            {
                model.VendorsBlockItemsToDisplay_OverrideForStore = _settingService.SettingExists(vendorSettings, x => x.VendorsBlockItemsToDisplay, storeScope);
                model.ShowVendorOnProductDetailsPage_OverrideForStore = _settingService.SettingExists(vendorSettings, x => x.ShowVendorOnProductDetailsPage, storeScope);
                model.AllowCustomersToContactVendors_OverrideForStore = _settingService.SettingExists(vendorSettings, x => x.AllowCustomersToContactVendors, storeScope);
                model.AllowCustomersToApplyForVendorAccount_OverrideForStore = _settingService.SettingExists(vendorSettings, x => x.AllowCustomersToApplyForVendorAccount, storeScope);
                model.TermsOfServiceEnabled_OverrideForStore = _settingService.SettingExists(vendorSettings, x => x.TermsOfServiceEnabled, storeScope);
                model.AllowSearchByVendor_OverrideForStore = _settingService.SettingExists(vendorSettings, x => x.AllowSearchByVendor, storeScope);
                model.AllowVendorsToEditInfo_OverrideForStore = _settingService.SettingExists(vendorSettings, x => x.AllowVendorsToEditInfo, storeScope);
                model.NotifyStoreOwnerAboutVendorInformationChange_OverrideForStore = _settingService.SettingExists(vendorSettings, x => x.NotifyStoreOwnerAboutVendorInformationChange, storeScope);
                model.MaximumProductNumber_OverrideForStore = _settingService.SettingExists(vendorSettings, x => x.MaximumProductNumber, storeScope);
                model.AllowVendorsToImportProducts_OverrideForStore = _settingService.SettingExists(vendorSettings, x => x.AllowVendorsToImportProducts, storeScope);
            }

            return View(model);
        }

        [HttpPost]
        public virtual IActionResult Vendor(VendorSettingsModel model)
        {
            if (!_permissionService.Authorize(StandardPermissionProvider.ManageSettings))
                return AccessDeniedView();

            //load settings for a chosen store scope
            var storeScope = this.GetActiveStoreScopeConfiguration(_storeService, _workContext);
            var vendorSettings = _settingService.LoadSetting<VendorSettings>(storeScope);
            vendorSettings = model.ToEntity(vendorSettings);

            /* We do not clear cache after each setting update.
             * This behavior can increase performance because cached settings will not be cleared 
             * and loaded from database after each update */
            _settingService.SaveSettingOverridablePerStore(vendorSettings, x => x.VendorsBlockItemsToDisplay, model.VendorsBlockItemsToDisplay_OverrideForStore, storeScope, false);
            _settingService.SaveSettingOverridablePerStore(vendorSettings, x => x.ShowVendorOnProductDetailsPage, model.ShowVendorOnProductDetailsPage_OverrideForStore, storeScope, false);
            _settingService.SaveSettingOverridablePerStore(vendorSettings, x => x.AllowCustomersToContactVendors, model.AllowCustomersToContactVendors_OverrideForStore, storeScope, false);
            _settingService.SaveSettingOverridablePerStore(vendorSettings, x => x.AllowCustomersToApplyForVendorAccount, model.AllowCustomersToApplyForVendorAccount_OverrideForStore, storeScope, false);
            _settingService.SaveSettingOverridablePerStore(vendorSettings, x => x.TermsOfServiceEnabled, model.TermsOfServiceEnabled_OverrideForStore, storeScope, false);
            _settingService.SaveSettingOverridablePerStore(vendorSettings, x => x.AllowSearchByVendor, model.AllowSearchByVendor_OverrideForStore, storeScope, false);
            _settingService.SaveSettingOverridablePerStore(vendorSettings, x => x.AllowVendorsToEditInfo, model.AllowVendorsToEditInfo_OverrideForStore, storeScope, false);
            _settingService.SaveSettingOverridablePerStore(vendorSettings, x => x.NotifyStoreOwnerAboutVendorInformationChange, model.NotifyStoreOwnerAboutVendorInformationChange_OverrideForStore, storeScope, false);
            _settingService.SaveSettingOverridablePerStore(vendorSettings, x => x.MaximumProductNumber, model.MaximumProductNumber_OverrideForStore, storeScope, false);
            _settingService.SaveSettingOverridablePerStore(vendorSettings, x => x.AllowVendorsToImportProducts, model.AllowVendorsToImportProducts_OverrideForStore, storeScope, false);

            //now clear settings cache
            _settingService.ClearCache();

            //activity log
            _customerActivityService.InsertActivity("EditSettings", _localizationService.GetResource("ActivityLog.EditSettings"));

            SuccessNotification(_localizationService.GetResource("Admin.Configuration.Updated"));
            return RedirectToAction("Vendor");
        }
        
        public virtual IActionResult Forum()
        {
            if (!_permissionService.Authorize(StandardPermissionProvider.ManageSettings))
                return AccessDeniedView();

            //load settings for a chosen store scope
            var storeScope = this.GetActiveStoreScopeConfiguration(_storeService, _workContext);
            var forumSettings = _settingService.LoadSetting<ForumSettings>(storeScope);
            var model = forumSettings.ToModel();
            model.ActiveStoreScopeConfiguration = storeScope;
            if (storeScope > 0)
            {
                model.ForumsEnabled_OverrideForStore = _settingService.SettingExists(forumSettings, x => x.ForumsEnabled, storeScope);
                model.RelativeDateTimeFormattingEnabled_OverrideForStore = _settingService.SettingExists(forumSettings, x => x.RelativeDateTimeFormattingEnabled, storeScope);
                model.ShowCustomersPostCount_OverrideForStore = _settingService.SettingExists(forumSettings, x => x.ShowCustomersPostCount, storeScope);
                model.AllowGuestsToCreatePosts_OverrideForStore = _settingService.SettingExists(forumSettings, x => x.AllowGuestsToCreatePosts, storeScope);
                model.AllowGuestsToCreateTopics_OverrideForStore = _settingService.SettingExists(forumSettings, x => x.AllowGuestsToCreateTopics, storeScope);
                model.AllowCustomersToEditPosts_OverrideForStore = _settingService.SettingExists(forumSettings, x => x.AllowCustomersToEditPosts, storeScope);
                model.AllowCustomersToDeletePosts_OverrideForStore = _settingService.SettingExists(forumSettings, x => x.AllowCustomersToDeletePosts, storeScope);
                model.AllowPostVoting_OverrideForStore = _settingService.SettingExists(forumSettings, x => x.AllowPostVoting, storeScope);
                model.MaxVotesPerDay_OverrideForStore = _settingService.SettingExists(forumSettings, x => x.MaxVotesPerDay, storeScope);
                model.AllowCustomersToManageSubscriptions_OverrideForStore = _settingService.SettingExists(forumSettings, x => x.AllowCustomersToManageSubscriptions, storeScope);
                model.TopicsPageSize_OverrideForStore = _settingService.SettingExists(forumSettings, x => x.TopicsPageSize, storeScope);
                model.PostsPageSize_OverrideForStore = _settingService.SettingExists(forumSettings, x => x.PostsPageSize, storeScope);
                model.ForumEditor_OverrideForStore = _settingService.SettingExists(forumSettings, x => x.ForumEditor, storeScope);
                model.SignaturesEnabled_OverrideForStore = _settingService.SettingExists(forumSettings, x => x.SignaturesEnabled, storeScope);
                model.AllowPrivateMessages_OverrideForStore = _settingService.SettingExists(forumSettings, x => x.AllowPrivateMessages, storeScope);
                model.ShowAlertForPM_OverrideForStore = _settingService.SettingExists(forumSettings, x => x.ShowAlertForPM, storeScope);
                model.NotifyAboutPrivateMessages_OverrideForStore = _settingService.SettingExists(forumSettings, x => x.NotifyAboutPrivateMessages, storeScope);
                model.ActiveDiscussionsFeedEnabled_OverrideForStore = _settingService.SettingExists(forumSettings, x => x.ActiveDiscussionsFeedEnabled, storeScope);
                model.ActiveDiscussionsFeedCount_OverrideForStore = _settingService.SettingExists(forumSettings, x => x.ActiveDiscussionsFeedCount, storeScope);
                model.ForumFeedsEnabled_OverrideForStore = _settingService.SettingExists(forumSettings, x => x.ForumFeedsEnabled, storeScope);
                model.ForumFeedCount_OverrideForStore = _settingService.SettingExists(forumSettings, x => x.ForumFeedCount, storeScope);
                model.SearchResultsPageSize_OverrideForStore = _settingService.SettingExists(forumSettings, x => x.SearchResultsPageSize, storeScope);
                model.ActiveDiscussionsPageSize_OverrideForStore = _settingService.SettingExists(forumSettings, x => x.ActiveDiscussionsPageSize, storeScope);
            }
            model.ForumEditorValues = forumSettings.ForumEditor.ToSelectList();

            return View(model);
        }

        [HttpPost]
        public virtual IActionResult Forum(ForumSettingsModel model)
        {
            if (!_permissionService.Authorize(StandardPermissionProvider.ManageSettings))
                return AccessDeniedView();

            //load settings for a chosen store scope
            var storeScope = this.GetActiveStoreScopeConfiguration(_storeService, _workContext);
            var forumSettings = _settingService.LoadSetting<ForumSettings>(storeScope);
            forumSettings = model.ToEntity(forumSettings);

            /* We do not clear cache after each setting update.
             * This behavior can increase performance because cached settings will not be cleared 
             * and loaded from database after each update */
            _settingService.SaveSettingOverridablePerStore(forumSettings, x => x.ForumsEnabled, model.ForumsEnabled_OverrideForStore, storeScope, false);
            _settingService.SaveSettingOverridablePerStore(forumSettings, x => x.RelativeDateTimeFormattingEnabled, model.RelativeDateTimeFormattingEnabled_OverrideForStore, storeScope, false);
            _settingService.SaveSettingOverridablePerStore(forumSettings, x => x.ShowCustomersPostCount, model.ShowCustomersPostCount_OverrideForStore , storeScope, false);
            _settingService.SaveSettingOverridablePerStore(forumSettings, x => x.AllowGuestsToCreatePosts, model.AllowGuestsToCreatePosts_OverrideForStore, storeScope, false);
            _settingService.SaveSettingOverridablePerStore(forumSettings, x => x.AllowGuestsToCreateTopics, model.AllowGuestsToCreateTopics_OverrideForStore, storeScope, false);
            _settingService.SaveSettingOverridablePerStore(forumSettings, x => x.AllowCustomersToEditPosts, model.AllowCustomersToEditPosts_OverrideForStore, storeScope, false);
            _settingService.SaveSettingOverridablePerStore(forumSettings, x => x.AllowCustomersToDeletePosts, model.AllowCustomersToDeletePosts_OverrideForStore, storeScope, false);
            _settingService.SaveSettingOverridablePerStore(forumSettings, x => x.AllowPostVoting, model.AllowPostVoting_OverrideForStore, storeScope, false);
            _settingService.SaveSettingOverridablePerStore(forumSettings, x => x.MaxVotesPerDay, model.MaxVotesPerDay_OverrideForStore , storeScope, false);
            _settingService.SaveSettingOverridablePerStore(forumSettings, x => x.AllowCustomersToManageSubscriptions, model.AllowCustomersToManageSubscriptions_OverrideForStore, storeScope, false);
            _settingService.SaveSettingOverridablePerStore(forumSettings, x => x.TopicsPageSize, model.TopicsPageSize_OverrideForStore, storeScope, false);
            _settingService.SaveSettingOverridablePerStore(forumSettings, x => x.PostsPageSize, model.PostsPageSize_OverrideForStore, storeScope, false);
            _settingService.SaveSettingOverridablePerStore(forumSettings, x => x.ForumEditor, model.ForumEditor_OverrideForStore , storeScope, false);
            _settingService.SaveSettingOverridablePerStore(forumSettings, x => x.SignaturesEnabled, model.SignaturesEnabled_OverrideForStore, storeScope, false);
            _settingService.SaveSettingOverridablePerStore(forumSettings, x => x.AllowPrivateMessages, model.AllowPrivateMessages_OverrideForStore , storeScope, false);
            _settingService.SaveSettingOverridablePerStore(forumSettings, x => x.ShowAlertForPM, model.ShowAlertForPM_OverrideForStore, storeScope, false);
            _settingService.SaveSettingOverridablePerStore(forumSettings, x => x.NotifyAboutPrivateMessages, model.NotifyAboutPrivateMessages_OverrideForStore , storeScope, false);
            _settingService.SaveSettingOverridablePerStore(forumSettings, x => x.ActiveDiscussionsFeedEnabled, model.ActiveDiscussionsFeedEnabled_OverrideForStore, storeScope, false);
            _settingService.SaveSettingOverridablePerStore(forumSettings, x => x.ActiveDiscussionsFeedCount, model.ActiveDiscussionsFeedCount_OverrideForStore, storeScope, false);
            _settingService.SaveSettingOverridablePerStore(forumSettings, x => x.ForumFeedsEnabled, model.ForumFeedsEnabled_OverrideForStore, storeScope, false);
            _settingService.SaveSettingOverridablePerStore(forumSettings, x => x.ForumFeedCount, model.ForumFeedCount_OverrideForStore, storeScope, false);
            _settingService.SaveSettingOverridablePerStore(forumSettings, x => x.SearchResultsPageSize, model.SearchResultsPageSize_OverrideForStore, storeScope, false);
            _settingService.SaveSettingOverridablePerStore(forumSettings, x => x.ActiveDiscussionsPageSize, model.ActiveDiscussionsPageSize_OverrideForStore, storeScope, false);
            
            //now clear settings cache
            _settingService.ClearCache();

            //activity log
            _customerActivityService.InsertActivity("EditSettings", _localizationService.GetResource("ActivityLog.EditSettings"));

            SuccessNotification(_localizationService.GetResource("Admin.Configuration.Updated"));
            return RedirectToAction("Forum");
        }

        public virtual IActionResult News()
        {
            if (!_permissionService.Authorize(StandardPermissionProvider.ManageSettings))
                return AccessDeniedView();

            //load settings for a chosen store scope
            var storeScope = this.GetActiveStoreScopeConfiguration(_storeService, _workContext);
            var newsSettings = _settingService.LoadSetting<NewsSettings>(storeScope);
            var model = newsSettings.ToModel();
            model.ActiveStoreScopeConfiguration = storeScope;
            if (storeScope > 0)
            {
                model.Enabled_OverrideForStore = _settingService.SettingExists(newsSettings, x => x.Enabled, storeScope);
                model.AllowNotRegisteredUsersToLeaveComments_OverrideForStore = _settingService.SettingExists(newsSettings, x => x.AllowNotRegisteredUsersToLeaveComments, storeScope);
                model.NotifyAboutNewNewsComments_OverrideForStore = _settingService.SettingExists(newsSettings, x => x.NotifyAboutNewNewsComments, storeScope);
                model.ShowNewsOnMainPage_OverrideForStore = _settingService.SettingExists(newsSettings, x => x.ShowNewsOnMainPage, storeScope);
                model.MainPageNewsCount_OverrideForStore = _settingService.SettingExists(newsSettings, x => x.MainPageNewsCount, storeScope);
                model.NewsArchivePageSize_OverrideForStore = _settingService.SettingExists(newsSettings, x => x.NewsArchivePageSize, storeScope);
                model.ShowHeaderRssUrl_OverrideForStore = _settingService.SettingExists(newsSettings, x => x.ShowHeaderRssUrl, storeScope);
                model.NewsCommentsMustBeApproved_OverrideForStore = _settingService.SettingExists(newsSettings, x => x.NewsCommentsMustBeApproved, storeScope);
            }
            return View(model);
        }

        [HttpPost]
        public virtual IActionResult News(NewsSettingsModel model)
        {
            if (!_permissionService.Authorize(StandardPermissionProvider.ManageSettings))
                return AccessDeniedView();

            //load settings for a chosen store scope
            var storeScope = this.GetActiveStoreScopeConfiguration(_storeService, _workContext);
            var newsSettings = _settingService.LoadSetting<NewsSettings>(storeScope);
            newsSettings = model.ToEntity(newsSettings);

            /* We do not clear cache after each setting update.
             * This behavior can increase performance because cached settings will not be cleared 
             * and loaded from database after each update */
            _settingService.SaveSettingOverridablePerStore(newsSettings, x => x.Enabled, model.Enabled_OverrideForStore, storeScope, false);
            _settingService.SaveSettingOverridablePerStore(newsSettings, x => x.AllowNotRegisteredUsersToLeaveComments, model.AllowNotRegisteredUsersToLeaveComments_OverrideForStore, storeScope, false);
            _settingService.SaveSettingOverridablePerStore(newsSettings, x => x.NotifyAboutNewNewsComments, model.NotifyAboutNewNewsComments_OverrideForStore, storeScope, false);
            _settingService.SaveSettingOverridablePerStore(newsSettings, x => x.ShowNewsOnMainPage, model.ShowNewsOnMainPage_OverrideForStore, storeScope, false);
            _settingService.SaveSettingOverridablePerStore(newsSettings, x => x.MainPageNewsCount, model.MainPageNewsCount_OverrideForStore, storeScope, false);
            _settingService.SaveSettingOverridablePerStore(newsSettings, x => x.NewsArchivePageSize, model.NewsArchivePageSize_OverrideForStore, storeScope, false);
            _settingService.SaveSettingOverridablePerStore(newsSettings, x => x.ShowHeaderRssUrl, model.ShowHeaderRssUrl_OverrideForStore, storeScope, false);
            _settingService.SaveSettingOverridablePerStore(newsSettings, x => x.NewsCommentsMustBeApproved, model.NewsCommentsMustBeApproved_OverrideForStore, storeScope, false);
            _settingService.SaveSetting(newsSettings, x => x.ShowNewsCommentsPerStore, clearCache: false);

            //now clear settings cache
            _settingService.ClearCache();

            //activity log
            _customerActivityService.InsertActivity("EditSettings", _localizationService.GetResource("ActivityLog.EditSettings"));

            SuccessNotification(_localizationService.GetResource("Admin.Configuration.Updated"));
            return RedirectToAction("News");
        }
        
        public virtual IActionResult Shipping()
        {
            if (!_permissionService.Authorize(StandardPermissionProvider.ManageSettings))
                return AccessDeniedView();

            //load settings for a chosen store scope
            var storeScope = this.GetActiveStoreScopeConfiguration(_storeService, _workContext);
            var shippingSettings = _settingService.LoadSetting<ShippingSettings>(storeScope);
            var model = shippingSettings.ToModel();
            model.ActiveStoreScopeConfiguration = storeScope;
            if (storeScope > 0)
            {
                model.ShipToSameAddress_OverrideForStore = _settingService.SettingExists(shippingSettings, x => x.ShipToSameAddress, storeScope);
                model.AllowPickUpInStore_OverrideForStore = _settingService.SettingExists(shippingSettings, x => x.AllowPickUpInStore, storeScope);
                model.DisplayPickupPointsOnMap_OverrideForStore = _settingService.SettingExists(shippingSettings, x => x.DisplayPickupPointsOnMap, storeScope);
                model.GoogleMapsApiKey_OverrideForStore = _settingService.SettingExists(shippingSettings, x => x.GoogleMapsApiKey, storeScope);
                model.UseWarehouseLocation_OverrideForStore = _settingService.SettingExists(shippingSettings, x => x.UseWarehouseLocation, storeScope);
                model.NotifyCustomerAboutShippingFromMultipleLocations_OverrideForStore = _settingService.SettingExists(shippingSettings, x => x.NotifyCustomerAboutShippingFromMultipleLocations, storeScope);
                model.FreeShippingOverXEnabled_OverrideForStore = _settingService.SettingExists(shippingSettings, x => x.FreeShippingOverXEnabled, storeScope);
                model.FreeShippingOverXValue_OverrideForStore = _settingService.SettingExists(shippingSettings, x => x.FreeShippingOverXValue, storeScope);
                model.FreeShippingOverXIncludingTax_OverrideForStore = _settingService.SettingExists(shippingSettings, x => x.FreeShippingOverXIncludingTax, storeScope);
                model.EstimateShippingEnabled_OverrideForStore = _settingService.SettingExists(shippingSettings, x => x.EstimateShippingEnabled, storeScope);
                model.DisplayShipmentEventsToCustomers_OverrideForStore = _settingService.SettingExists(shippingSettings, x => x.DisplayShipmentEventsToCustomers, storeScope);
                model.DisplayShipmentEventsToStoreOwner_OverrideForStore = _settingService.SettingExists(shippingSettings, x => x.DisplayShipmentEventsToStoreOwner, storeScope);
                model.HideShippingTotal_OverrideForStore = _settingService.SettingExists(shippingSettings, x => x.HideShippingTotal, storeScope);
                model.BypassShippingMethodSelectionIfOnlyOne_OverrideForStore = _settingService.SettingExists(shippingSettings, x => x.BypassShippingMethodSelectionIfOnlyOne, storeScope);
                model.ConsiderAssociatedProductsDimensions_OverrideForStore = _settingService.SettingExists(shippingSettings, x => x.ConsiderAssociatedProductsDimensions, storeScope);
                model.ShippingOriginAddress_OverrideForStore = _settingService.SettingExists(shippingSettings, x => x.ShippingOriginAddressId, storeScope);
            }
            //shipping origin
            var originAddress = shippingSettings.ShippingOriginAddressId > 0
                                     ? _addressService.GetAddressById(shippingSettings.ShippingOriginAddressId)
                                     : null;
            if (originAddress != null)
                model.ShippingOriginAddress = originAddress.ToModel();
            else
                model.ShippingOriginAddress = new AddressModel();

            model.ShippingOriginAddress.AvailableCountries.Add(new SelectListItem { Text = _localizationService.GetResource("Admin.Address.SelectCountry"), Value = "0" });
            foreach (var c in _countryService.GetAllCountries(showHidden: true))
                model.ShippingOriginAddress.AvailableCountries.Add(new SelectListItem { Text = c.Name, Value = c.Id.ToString(), Selected = (originAddress != null && c.Id == originAddress.CountryId) });

            var states = originAddress != null && originAddress.Country != null ? _stateProvinceService.GetStateProvincesByCountryId(originAddress.Country.Id, showHidden: true).ToList() : new List<StateProvince>();
            if (states.Any())
            {
                foreach (var s in states)
                    model.ShippingOriginAddress.AvailableStates.Add(new SelectListItem { Text = s.Name, Value = s.Id.ToString(), Selected = (s.Id == originAddress.StateProvinceId) });
            }
            else
                model.ShippingOriginAddress.AvailableStates.Add(new SelectListItem { Text = _localizationService.GetResource("Admin.Address.OtherNonUS"), Value = "0" });
            model.ShippingOriginAddress.CountryEnabled = true;
            model.ShippingOriginAddress.StateProvinceEnabled = true;
            model.ShippingOriginAddress.CityEnabled = true;
            model.ShippingOriginAddress.StreetAddressEnabled = true;
            model.ShippingOriginAddress.ZipPostalCodeEnabled = true;
            model.ShippingOriginAddress.ZipPostalCodeRequired = true;
            
            return View(model);
        }

        [HttpPost]
        public virtual IActionResult Shipping(ShippingSettingsModel model)
        {
            if (!_permissionService.Authorize(StandardPermissionProvider.ManageSettings))
                return AccessDeniedView();

            //load settings for a chosen store scope
            var storeScope = this.GetActiveStoreScopeConfiguration(_storeService, _workContext);
            var shippingSettings = _settingService.LoadSetting<ShippingSettings>(storeScope);
            shippingSettings = model.ToEntity(shippingSettings);

            /* We do not clear cache after each setting update.
             * This behavior can increase performance because cached settings will not be cleared 
             * and loaded from database after each update */
            _settingService.SaveSettingOverridablePerStore(shippingSettings, x => x.ShipToSameAddress, model.ShipToSameAddress_OverrideForStore, storeScope, false);
            _settingService.SaveSettingOverridablePerStore(shippingSettings, x => x.AllowPickUpInStore, model.AllowPickUpInStore_OverrideForStore, storeScope, false);
            _settingService.SaveSettingOverridablePerStore(shippingSettings, x => x.DisplayPickupPointsOnMap, model.DisplayPickupPointsOnMap_OverrideForStore, storeScope, false);
            _settingService.SaveSettingOverridablePerStore(shippingSettings, x => x.GoogleMapsApiKey, model.GoogleMapsApiKey_OverrideForStore, storeScope, false);
            _settingService.SaveSettingOverridablePerStore(shippingSettings, x => x.UseWarehouseLocation, model.UseWarehouseLocation_OverrideForStore, storeScope, false);
            _settingService.SaveSettingOverridablePerStore(shippingSettings, x => x.NotifyCustomerAboutShippingFromMultipleLocations, model.NotifyCustomerAboutShippingFromMultipleLocations_OverrideForStore, storeScope, false);
            _settingService.SaveSettingOverridablePerStore(shippingSettings, x => x.FreeShippingOverXEnabled, model.FreeShippingOverXEnabled_OverrideForStore, storeScope, false);
            _settingService.SaveSettingOverridablePerStore(shippingSettings, x => x.FreeShippingOverXValue, model.FreeShippingOverXValue_OverrideForStore, storeScope, false);
            _settingService.SaveSettingOverridablePerStore(shippingSettings, x => x.FreeShippingOverXIncludingTax, model.FreeShippingOverXIncludingTax_OverrideForStore, storeScope, false);
            _settingService.SaveSettingOverridablePerStore(shippingSettings, x => x.EstimateShippingEnabled, model.EstimateShippingEnabled_OverrideForStore, storeScope, false);
            _settingService.SaveSettingOverridablePerStore(shippingSettings, x => x.DisplayShipmentEventsToCustomers, model.DisplayShipmentEventsToCustomers_OverrideForStore, storeScope, false);
            _settingService.SaveSettingOverridablePerStore(shippingSettings, x => x.DisplayShipmentEventsToStoreOwner, model.DisplayShipmentEventsToStoreOwner_OverrideForStore, storeScope, false);
            _settingService.SaveSettingOverridablePerStore(shippingSettings, x => x.HideShippingTotal, model.HideShippingTotal_OverrideForStore, storeScope, false);
            _settingService.SaveSettingOverridablePerStore(shippingSettings, x => x.BypassShippingMethodSelectionIfOnlyOne, model.BypassShippingMethodSelectionIfOnlyOne_OverrideForStore, storeScope, false);
            _settingService.SaveSettingOverridablePerStore(shippingSettings, x => x.ConsiderAssociatedProductsDimensions, model.ConsiderAssociatedProductsDimensions_OverrideForStore, storeScope, false);

            if (model.ShippingOriginAddress_OverrideForStore || storeScope == 0)
            {
                //update address
                var addressId = _settingService.SettingExists(shippingSettings, x => x.ShippingOriginAddressId, storeScope) ?
                    shippingSettings.ShippingOriginAddressId : 0;
                var originAddress = _addressService.GetAddressById(addressId) ??
                    new Address
                    {
                        CreatedOnUtc = DateTime.UtcNow,
                    };
                //update ID manually (in case we're in multi-store configuration mode it'll be set to the shared one)
                model.ShippingOriginAddress.Id = addressId;
                originAddress = model.ShippingOriginAddress.ToEntity(originAddress);
                if (originAddress.Id > 0)
                    _addressService.UpdateAddress(originAddress);
                else
                    _addressService.InsertAddress(originAddress);
                shippingSettings.ShippingOriginAddressId = originAddress.Id;

                _settingService.SaveSetting(shippingSettings, x => x.ShippingOriginAddressId, storeScope, false);
            }
            else if (storeScope > 0)
                _settingService.DeleteSetting(shippingSettings, x => x.ShippingOriginAddressId, storeScope);
            
            //now clear settings cache
            _settingService.ClearCache();
            
            //activity log
            _customerActivityService.InsertActivity("EditSettings", _localizationService.GetResource("ActivityLog.EditSettings"));

            SuccessNotification(_localizationService.GetResource("Admin.Configuration.Updated"));
            return RedirectToAction("Shipping");
        }
        
        public virtual IActionResult Tax()
        {
            if (!_permissionService.Authorize(StandardPermissionProvider.ManageSettings))
                return AccessDeniedView();
            
            //load settings for a chosen store scope
            var storeScope = this.GetActiveStoreScopeConfiguration(_storeService, _workContext);
            var taxSettings = _settingService.LoadSetting<TaxSettings>(storeScope);
            var model = taxSettings.ToModel();
            model.ActiveStoreScopeConfiguration = storeScope;
            if (storeScope > 0)
            {
                model.PricesIncludeTax_OverrideForStore = _settingService.SettingExists(taxSettings, x => x.PricesIncludeTax, storeScope);
                model.AllowCustomersToSelectTaxDisplayType_OverrideForStore = _settingService.SettingExists(taxSettings, x => x.AllowCustomersToSelectTaxDisplayType, storeScope);
                model.TaxDisplayType_OverrideForStore = _settingService.SettingExists(taxSettings, x => x.TaxDisplayType, storeScope);
                model.DisplayTaxSuffix_OverrideForStore = _settingService.SettingExists(taxSettings, x => x.DisplayTaxSuffix, storeScope);
                model.DisplayTaxRates_OverrideForStore = _settingService.SettingExists(taxSettings, x => x.DisplayTaxRates, storeScope);
                model.HideZeroTax_OverrideForStore = _settingService.SettingExists(taxSettings, x => x.HideZeroTax, storeScope);
                model.HideTaxInOrderSummary_OverrideForStore = _settingService.SettingExists(taxSettings, x => x.HideTaxInOrderSummary, storeScope);
                model.ForceTaxExclusionFromOrderSubtotal_OverrideForStore = _settingService.SettingExists(taxSettings, x => x.ForceTaxExclusionFromOrderSubtotal, storeScope);
                model.DefaultTaxCategoryId_OverrideForStore = _settingService.SettingExists(taxSettings, x => x.DefaultTaxCategoryId, storeScope);
                model.TaxBasedOn_OverrideForStore = _settingService.SettingExists(taxSettings, x => x.TaxBasedOn, storeScope);
                model.TaxBasedOnPickupPointAddress_OverrideForStore = _settingService.SettingExists(taxSettings, x => x.TaxBasedOnPickupPointAddress, storeScope);
                model.DefaultTaxAddress_OverrideForStore = _settingService.SettingExists(taxSettings, x => x.DefaultTaxAddressId, storeScope);
                model.ShippingIsTaxable_OverrideForStore = _settingService.SettingExists(taxSettings, x => x.ShippingIsTaxable, storeScope);
                model.ShippingPriceIncludesTax_OverrideForStore = _settingService.SettingExists(taxSettings, x => x.ShippingPriceIncludesTax, storeScope);
                model.ShippingTaxClassId_OverrideForStore = _settingService.SettingExists(taxSettings, x => x.ShippingTaxClassId, storeScope);
                model.PaymentMethodAdditionalFeeIsTaxable_OverrideForStore = _settingService.SettingExists(taxSettings, x => x.PaymentMethodAdditionalFeeIsTaxable, storeScope);
                model.PaymentMethodAdditionalFeeIncludesTax_OverrideForStore = _settingService.SettingExists(taxSettings, x => x.PaymentMethodAdditionalFeeIncludesTax, storeScope);
                model.PaymentMethodAdditionalFeeTaxClassId_OverrideForStore = _settingService.SettingExists(taxSettings, x => x.PaymentMethodAdditionalFeeTaxClassId, storeScope);
                model.EuVatEnabled_OverrideForStore = _settingService.SettingExists(taxSettings, x => x.EuVatEnabled, storeScope);
                model.EuVatShopCountryId_OverrideForStore = _settingService.SettingExists(taxSettings, x => x.EuVatShopCountryId, storeScope);
                model.EuVatAllowVatExemption_OverrideForStore = _settingService.SettingExists(taxSettings, x => x.EuVatAllowVatExemption, storeScope);
                model.EuVatUseWebService_OverrideForStore = _settingService.SettingExists(taxSettings, x => x.EuVatUseWebService, storeScope);
                model.EuVatAssumeValid_OverrideForStore = _settingService.SettingExists(taxSettings, x => x.EuVatAssumeValid, storeScope);
                model.EuVatEmailAdminWhenNewVatSubmitted_OverrideForStore = _settingService.SettingExists(taxSettings, x => x.EuVatEmailAdminWhenNewVatSubmitted, storeScope);
            }

            model.TaxBasedOnValues = taxSettings.TaxBasedOn.ToSelectList();
            model.TaxDisplayTypeValues = taxSettings.TaxDisplayType.ToSelectList();

            //tax categories
            var taxCategories = _taxCategoryService.GetAllTaxCategories();
            model.TaxCategories.Add(new SelectListItem { Text = _localizationService.GetResource("Admin.Configuration.Settings.Tax.TaxCategories.None"), Value = "0" });
            foreach (var tc in taxCategories)
                model.TaxCategories.Add(new SelectListItem { Text = tc.Name, Value = tc.Id.ToString() });
            model.PaymentMethodAdditionalFeeTaxCategories.Add(new SelectListItem { Text = "---", Value = "0" });
            foreach (var tc in taxCategories)
                model.PaymentMethodAdditionalFeeTaxCategories.Add(new SelectListItem { Text = tc.Name, Value = tc.Id.ToString(), Selected = tc.Id == taxSettings.PaymentMethodAdditionalFeeTaxClassId });

            //EU VAT countries
            model.EuVatShopCountries.Add(new SelectListItem { Text = _localizationService.GetResource("Admin.Address.SelectCountry"), Value = "0" });
            foreach (var c in _countryService.GetAllCountries(showHidden: true))
                model.EuVatShopCountries.Add(new SelectListItem { Text = c.Name, Value = c.Id.ToString(), Selected = c.Id == taxSettings.EuVatShopCountryId });

            //default tax address
            var defaultAddress = taxSettings.DefaultTaxAddressId > 0
                                     ? _addressService.GetAddressById(taxSettings.DefaultTaxAddressId)
                                     : null;
            if (defaultAddress != null)
                model.DefaultTaxAddress = defaultAddress.ToModel();
            else
                model.DefaultTaxAddress = new AddressModel();

            model.DefaultTaxAddress.AvailableCountries.Add(new SelectListItem { Text = _localizationService.GetResource("Admin.Address.SelectCountry"), Value = "0" });
            foreach (var c in _countryService.GetAllCountries(showHidden: true))
                model.DefaultTaxAddress.AvailableCountries.Add(new SelectListItem { Text = c.Name, Value = c.Id.ToString(), Selected = (defaultAddress != null && c.Id == defaultAddress.CountryId) });

            var states = defaultAddress != null && defaultAddress.Country != null ? _stateProvinceService.GetStateProvincesByCountryId(defaultAddress.Country.Id, showHidden: true).ToList() : new List<StateProvince>();
            if (states.Any())
            {
                foreach (var s in states)
                    model.DefaultTaxAddress.AvailableStates.Add(new SelectListItem { Text = s.Name, Value = s.Id.ToString(), Selected = (s.Id == defaultAddress.StateProvinceId) });
            }
            else
                model.DefaultTaxAddress.AvailableStates.Add(new SelectListItem { Text = _localizationService.GetResource("Admin.Address.OtherNonUS"), Value = "0" });

            model.DefaultTaxAddress.CountryEnabled = true;
            model.DefaultTaxAddress.StateProvinceEnabled = true;
            model.DefaultTaxAddress.ZipPostalCodeEnabled = true;
            model.DefaultTaxAddress.ZipPostalCodeRequired = true;

            return View(model);
        }

        [HttpPost]
        public virtual IActionResult Tax(TaxSettingsModel model)
        {
            if (!_permissionService.Authorize(StandardPermissionProvider.ManageSettings))
                return AccessDeniedView();


            //load settings for a chosen store scope
            var storeScope = this.GetActiveStoreScopeConfiguration(_storeService, _workContext);
            var taxSettings = _settingService.LoadSetting<TaxSettings>(storeScope);
            taxSettings = model.ToEntity(taxSettings);

            /* We do not clear cache after each setting update.
             * This behavior can increase performance because cached settings will not be cleared 
             * and loaded from database after each update */
            _settingService.SaveSettingOverridablePerStore(taxSettings, x => x.PricesIncludeTax, model.PricesIncludeTax_OverrideForStore, storeScope, false);
            _settingService.SaveSettingOverridablePerStore(taxSettings, x => x.AllowCustomersToSelectTaxDisplayType, model.AllowCustomersToSelectTaxDisplayType_OverrideForStore, storeScope, false);
            _settingService.SaveSettingOverridablePerStore(taxSettings, x => x.TaxDisplayType, model.TaxDisplayType_OverrideForStore, storeScope, false);
            _settingService.SaveSettingOverridablePerStore(taxSettings, x => x.DisplayTaxSuffix, model.DisplayTaxSuffix_OverrideForStore, storeScope, false);
            _settingService.SaveSettingOverridablePerStore(taxSettings, x => x.DisplayTaxRates, model.DisplayTaxRates_OverrideForStore, storeScope, false);
            _settingService.SaveSettingOverridablePerStore(taxSettings, x => x.HideZeroTax, model.HideZeroTax_OverrideForStore, storeScope, false);
            _settingService.SaveSettingOverridablePerStore(taxSettings, x => x.HideTaxInOrderSummary, model.HideTaxInOrderSummary_OverrideForStore, storeScope, false);
            _settingService.SaveSettingOverridablePerStore(taxSettings, x => x.ForceTaxExclusionFromOrderSubtotal, model.ForceTaxExclusionFromOrderSubtotal_OverrideForStore, storeScope, false);
            _settingService.SaveSettingOverridablePerStore(taxSettings, x => x.DefaultTaxCategoryId, model.DefaultTaxCategoryId_OverrideForStore, storeScope, false);
            _settingService.SaveSettingOverridablePerStore(taxSettings, x => x.TaxBasedOn, model.TaxBasedOn_OverrideForStore, storeScope, false);
            _settingService.SaveSettingOverridablePerStore(taxSettings, x => x.TaxBasedOnPickupPointAddress, model.TaxBasedOnPickupPointAddress_OverrideForStore, storeScope, false);
            
            if (model.DefaultTaxAddress_OverrideForStore || storeScope == 0)
            {
                //update address
                var addressId = _settingService.SettingExists(taxSettings, x => x.DefaultTaxAddressId, storeScope) ?
                    taxSettings.DefaultTaxAddressId : 0;
                var originAddress = _addressService.GetAddressById(addressId) ??
                    new Address
                    {
                        CreatedOnUtc = DateTime.UtcNow,
                    };
                //update ID manually (in case we're in multi-store configuration mode it'll be set to the shared one)
                model.DefaultTaxAddress.Id = addressId;
                originAddress = model.DefaultTaxAddress.ToEntity(originAddress);
                if (originAddress.Id > 0)
                    _addressService.UpdateAddress(originAddress);
                else
                    _addressService.InsertAddress(originAddress);
                taxSettings.DefaultTaxAddressId = originAddress.Id;

                _settingService.SaveSetting(taxSettings, x => x.DefaultTaxAddressId, storeScope, false);
            }
            else if (storeScope > 0)
                _settingService.DeleteSetting(taxSettings, x => x.DefaultTaxAddressId, storeScope);

            _settingService.SaveSettingOverridablePerStore(taxSettings, x => x.ShippingIsTaxable, model.ShippingIsTaxable_OverrideForStore, storeScope, false);
            _settingService.SaveSettingOverridablePerStore(taxSettings, x => x.ShippingPriceIncludesTax, model.ShippingPriceIncludesTax_OverrideForStore, storeScope, false);
            _settingService.SaveSettingOverridablePerStore(taxSettings, x => x.ShippingTaxClassId, model.ShippingTaxClassId_OverrideForStore, storeScope, false);
            _settingService.SaveSettingOverridablePerStore(taxSettings, x => x.PaymentMethodAdditionalFeeIsTaxable, model.PaymentMethodAdditionalFeeIsTaxable_OverrideForStore, storeScope, false);
            _settingService.SaveSettingOverridablePerStore(taxSettings, x => x.PaymentMethodAdditionalFeeIncludesTax, model.PaymentMethodAdditionalFeeIncludesTax_OverrideForStore, storeScope, false);
            _settingService.SaveSettingOverridablePerStore(taxSettings, x => x.PaymentMethodAdditionalFeeTaxClassId, model.PaymentMethodAdditionalFeeTaxClassId_OverrideForStore, storeScope, false);
            _settingService.SaveSettingOverridablePerStore(taxSettings, x => x.EuVatEnabled, model.EuVatEnabled_OverrideForStore, storeScope, false);
            _settingService.SaveSettingOverridablePerStore(taxSettings, x => x.EuVatShopCountryId, model.EuVatShopCountryId_OverrideForStore, storeScope, false);
            _settingService.SaveSettingOverridablePerStore(taxSettings, x => x.EuVatAllowVatExemption, model.EuVatAllowVatExemption_OverrideForStore, storeScope, false);
            _settingService.SaveSettingOverridablePerStore(taxSettings, x => x.EuVatUseWebService, model.EuVatUseWebService_OverrideForStore, storeScope, false);
            _settingService.SaveSettingOverridablePerStore(taxSettings, x => x.EuVatAssumeValid, model.EuVatAssumeValid_OverrideForStore, storeScope, false);
            _settingService.SaveSettingOverridablePerStore(taxSettings, x => x.EuVatEmailAdminWhenNewVatSubmitted, model.EuVatEmailAdminWhenNewVatSubmitted_OverrideForStore, storeScope, false);
            
            //now clear settings cache
            _settingService.ClearCache();

            //activity log
            _customerActivityService.InsertActivity("EditSettings", _localizationService.GetResource("ActivityLog.EditSettings"));

            SuccessNotification(_localizationService.GetResource("Admin.Configuration.Updated"));
            return RedirectToAction("Tax");
        }
        
        public virtual IActionResult Catalog()
        {
            if (!_permissionService.Authorize(StandardPermissionProvider.ManageSettings))
                return AccessDeniedView();
            
            //load settings for a chosen store scope
            var storeScope = this.GetActiveStoreScopeConfiguration(_storeService, _workContext);
            var catalogSettings = _settingService.LoadSetting<CatalogSettings>(storeScope);
            var model = catalogSettings.ToModel();
            model.ActiveStoreScopeConfiguration = storeScope;
            if (storeScope > 0)
            {
                model.AllowViewUnpublishedProductPage_OverrideForStore = _settingService.SettingExists(catalogSettings, x => x.AllowViewUnpublishedProductPage, storeScope);
                model.DisplayDiscontinuedMessageForUnpublishedProducts_OverrideForStore = _settingService.SettingExists(catalogSettings, x => x.DisplayDiscontinuedMessageForUnpublishedProducts, storeScope);
                model.ShowSkuOnProductDetailsPage_OverrideForStore = _settingService.SettingExists(catalogSettings, x => x.ShowSkuOnProductDetailsPage, storeScope);
                model.ShowSkuOnCatalogPages_OverrideForStore = _settingService.SettingExists(catalogSettings, x => x.ShowSkuOnCatalogPages, storeScope);
                model.ShowManufacturerPartNumber_OverrideForStore = _settingService.SettingExists(catalogSettings, x => x.ShowManufacturerPartNumber, storeScope);
                model.ShowGtin_OverrideForStore = _settingService.SettingExists(catalogSettings, x => x.ShowGtin, storeScope);
                model.ShowFreeShippingNotification_OverrideForStore = _settingService.SettingExists(catalogSettings, x => x.ShowFreeShippingNotification, storeScope);
                model.AllowProductSorting_OverrideForStore = _settingService.SettingExists(catalogSettings, x => x.AllowProductSorting, storeScope);
                model.AllowProductViewModeChanging_OverrideForStore = _settingService.SettingExists(catalogSettings, x => x.AllowProductViewModeChanging, storeScope);
                model.ShowProductsFromSubcategories_OverrideForStore = _settingService.SettingExists(catalogSettings, x => x.ShowProductsFromSubcategories, storeScope);
                model.ShowCategoryProductNumber_OverrideForStore = _settingService.SettingExists(catalogSettings, x => x.ShowCategoryProductNumber, storeScope);
                model.ShowCategoryProductNumberIncludingSubcategories_OverrideForStore = _settingService.SettingExists(catalogSettings, x => x.ShowCategoryProductNumberIncludingSubcategories, storeScope);
                model.CategoryBreadcrumbEnabled_OverrideForStore = _settingService.SettingExists(catalogSettings, x => x.CategoryBreadcrumbEnabled, storeScope);
                model.ShowShareButton_OverrideForStore = _settingService.SettingExists(catalogSettings, x => x.ShowShareButton, storeScope);
                model.PageShareCode_OverrideForStore = _settingService.SettingExists(catalogSettings, x => x.PageShareCode, storeScope);
                model.ProductReviewsMustBeApproved_OverrideForStore = _settingService.SettingExists(catalogSettings, x => x.ProductReviewsMustBeApproved, storeScope);
                model.AllowAnonymousUsersToReviewProduct_OverrideForStore = _settingService.SettingExists(catalogSettings, x => x.AllowAnonymousUsersToReviewProduct, storeScope);
                model.ProductReviewPossibleOnlyAfterPurchasing_OverrideForStore = _settingService.SettingExists(catalogSettings, x => x.ProductReviewPossibleOnlyAfterPurchasing, storeScope);
                model.NotifyStoreOwnerAboutNewProductReviews_OverrideForStore = _settingService.SettingExists(catalogSettings, x => x.NotifyStoreOwnerAboutNewProductReviews, storeScope);
                model.EmailAFriendEnabled_OverrideForStore = _settingService.SettingExists(catalogSettings, x => x.EmailAFriendEnabled, storeScope);
                model.AllowAnonymousUsersToEmailAFriend_OverrideForStore = _settingService.SettingExists(catalogSettings, x => x.AllowAnonymousUsersToEmailAFriend, storeScope);
                model.RecentlyViewedProductsNumber_OverrideForStore = _settingService.SettingExists(catalogSettings, x => x.RecentlyViewedProductsNumber, storeScope);
                model.RecentlyViewedProductsEnabled_OverrideForStore = _settingService.SettingExists(catalogSettings, x => x.RecentlyViewedProductsEnabled, storeScope);
                model.NewProductsNumber_OverrideForStore = _settingService.SettingExists(catalogSettings, x => x.NewProductsNumber, storeScope);
                model.NewProductsEnabled_OverrideForStore = _settingService.SettingExists(catalogSettings, x => x.NewProductsEnabled, storeScope);
                model.CompareProductsEnabled_OverrideForStore = _settingService.SettingExists(catalogSettings, x => x.CompareProductsEnabled, storeScope);
                model.ShowBestsellersOnHomepage_OverrideForStore = _settingService.SettingExists(catalogSettings, x => x.ShowBestsellersOnHomepage, storeScope);
                model.NumberOfBestsellersOnHomepage_OverrideForStore = _settingService.SettingExists(catalogSettings, x => x.NumberOfBestsellersOnHomepage, storeScope);
                model.SearchPageProductsPerPage_OverrideForStore = _settingService.SettingExists(catalogSettings, x => x.SearchPageProductsPerPage, storeScope);
                model.SearchPageAllowCustomersToSelectPageSize_OverrideForStore = _settingService.SettingExists(catalogSettings, x => x.SearchPageAllowCustomersToSelectPageSize, storeScope);
                model.SearchPagePageSizeOptions_OverrideForStore = _settingService.SettingExists(catalogSettings, x => x.SearchPagePageSizeOptions, storeScope);
                model.ProductSearchAutoCompleteEnabled_OverrideForStore = _settingService.SettingExists(catalogSettings, x => x.ProductSearchAutoCompleteEnabled, storeScope);
                model.ProductSearchAutoCompleteNumberOfProducts_OverrideForStore = _settingService.SettingExists(catalogSettings, x => x.ProductSearchAutoCompleteNumberOfProducts, storeScope);
                model.ShowProductImagesInSearchAutoComplete_OverrideForStore = _settingService.SettingExists(catalogSettings, x => x.ShowProductImagesInSearchAutoComplete, storeScope);
                model.ProductSearchTermMinimumLength_OverrideForStore = _settingService.SettingExists(catalogSettings, x => x.ProductSearchTermMinimumLength, storeScope);
                model.ProductsAlsoPurchasedEnabled_OverrideForStore = _settingService.SettingExists(catalogSettings, x => x.ProductsAlsoPurchasedEnabled, storeScope);
                model.ProductsAlsoPurchasedNumber_OverrideForStore = _settingService.SettingExists(catalogSettings, x => x.ProductsAlsoPurchasedNumber, storeScope);
                model.NumberOfProductTags_OverrideForStore = _settingService.SettingExists(catalogSettings, x => x.NumberOfProductTags, storeScope);
                model.ProductsByTagPageSize_OverrideForStore = _settingService.SettingExists(catalogSettings, x => x.ProductsByTagPageSize, storeScope);
                model.ProductsByTagAllowCustomersToSelectPageSize_OverrideForStore = _settingService.SettingExists(catalogSettings, x => x.ProductsByTagAllowCustomersToSelectPageSize, storeScope);
                model.ProductsByTagPageSizeOptions_OverrideForStore = _settingService.SettingExists(catalogSettings, x => x.ProductsByTagPageSizeOptions, storeScope);
                model.IncludeShortDescriptionInCompareProducts_OverrideForStore = _settingService.SettingExists(catalogSettings, x => x.IncludeShortDescriptionInCompareProducts, storeScope);
                model.IncludeFullDescriptionInCompareProducts_OverrideForStore = _settingService.SettingExists(catalogSettings, x => x.IncludeFullDescriptionInCompareProducts, storeScope);
                model.ManufacturersBlockItemsToDisplay_OverrideForStore = _settingService.SettingExists(catalogSettings, x => x.ManufacturersBlockItemsToDisplay, storeScope);
                model.DisplayTaxShippingInfoFooter_OverrideForStore = _settingService.SettingExists(catalogSettings, x => x.DisplayTaxShippingInfoFooter, storeScope);
                model.DisplayTaxShippingInfoProductDetailsPage_OverrideForStore = _settingService.SettingExists(catalogSettings, x => x.DisplayTaxShippingInfoProductDetailsPage, storeScope);
                model.DisplayTaxShippingInfoProductBoxes_OverrideForStore = _settingService.SettingExists(catalogSettings, x => x.DisplayTaxShippingInfoProductBoxes, storeScope);
                model.DisplayTaxShippingInfoShoppingCart_OverrideForStore = _settingService.SettingExists(catalogSettings, x => x.DisplayTaxShippingInfoShoppingCart, storeScope);
                model.DisplayTaxShippingInfoWishlist_OverrideForStore = _settingService.SettingExists(catalogSettings, x => x.DisplayTaxShippingInfoWishlist, storeScope);
                model.DisplayTaxShippingInfoOrderDetailsPage_OverrideForStore = _settingService.SettingExists(catalogSettings, x => x.DisplayTaxShippingInfoOrderDetailsPage, storeScope);
                model.ShowProductReviewsPerStore_OverrideForStore = _settingService.SettingExists(catalogSettings, x => x.ShowProductReviewsPerStore, storeScope);
                model.ShowProductReviewsOnAccountPage_OverrideForStore = _settingService.SettingExists(catalogSettings, x => x.ShowProductReviewsTabOnAccountPage, storeScope);
                model.ProductReviewsPageSizeOnAccountPage_OverrideForStore = _settingService.SettingExists(catalogSettings, x=> x.ProductReviewsPageSizeOnAccountPage, storeScope);
                model.ExportImportProductAttributes_OverrideForStore = _settingService.SettingExists(catalogSettings, x => x.ExportImportProductAttributes, storeScope);
<<<<<<< HEAD
                model.ExportImportProductSpecificationAttributes_OverrideForStore = _settingService.SettingExists(catalogSettings, x => x.ExportImportProductSpecificationAttributes, storeScope);
=======
                model.ExportImportProductCategoryBreadcrumb_OverrideForStore = _settingService.SettingExists(catalogSettings, x => x.ExportImportProductCategoryBreadcrumb, storeScope);
>>>>>>> e3f39c89
            }

            return View(model);
        }

        [HttpPost]
        public virtual IActionResult Catalog(CatalogSettingsModel model)
        {
            if (!_permissionService.Authorize(StandardPermissionProvider.ManageSettings))
                return AccessDeniedView();
            
            //load settings for a chosen store scope
            var storeScope = this.GetActiveStoreScopeConfiguration(_storeService, _workContext);
            var catalogSettings = _settingService.LoadSetting<CatalogSettings>(storeScope);
            catalogSettings = model.ToEntity(catalogSettings);

            /* We do not clear cache after each setting update.
             * This behavior can increase performance because cached settings will not be cleared 
             * and loaded from database after each update */
            _settingService.SaveSettingOverridablePerStore(catalogSettings, x => x.AllowViewUnpublishedProductPage, model.AllowViewUnpublishedProductPage_OverrideForStore, storeScope, false);
            _settingService.SaveSettingOverridablePerStore(catalogSettings, x => x.DisplayDiscontinuedMessageForUnpublishedProducts, model.DisplayDiscontinuedMessageForUnpublishedProducts_OverrideForStore, storeScope, false);
            _settingService.SaveSettingOverridablePerStore(catalogSettings, x => x.ShowSkuOnProductDetailsPage, model.ShowSkuOnProductDetailsPage_OverrideForStore, storeScope, false);
            _settingService.SaveSettingOverridablePerStore(catalogSettings, x => x.ShowSkuOnCatalogPages, model.ShowSkuOnCatalogPages_OverrideForStore, storeScope, false);
            _settingService.SaveSettingOverridablePerStore(catalogSettings, x => x.ShowManufacturerPartNumber, model.ShowManufacturerPartNumber_OverrideForStore, storeScope, false);
            _settingService.SaveSettingOverridablePerStore(catalogSettings, x => x.ShowGtin, model.ShowGtin_OverrideForStore, storeScope, false);
            _settingService.SaveSettingOverridablePerStore(catalogSettings, x => x.ShowFreeShippingNotification, model.ShowFreeShippingNotification_OverrideForStore, storeScope, false);
            _settingService.SaveSettingOverridablePerStore(catalogSettings, x => x.AllowProductSorting, model.AllowProductSorting_OverrideForStore, storeScope, false);
            _settingService.SaveSettingOverridablePerStore(catalogSettings, x => x.AllowProductViewModeChanging, model.AllowProductViewModeChanging_OverrideForStore, storeScope, false);
            _settingService.SaveSettingOverridablePerStore(catalogSettings, x => x.ShowProductsFromSubcategories, model.ShowProductsFromSubcategories_OverrideForStore, storeScope, false);
            _settingService.SaveSettingOverridablePerStore(catalogSettings, x => x.ShowCategoryProductNumber, model.ShowCategoryProductNumber_OverrideForStore, storeScope, false);
            _settingService.SaveSettingOverridablePerStore(catalogSettings, x => x.ShowCategoryProductNumberIncludingSubcategories, model.ShowCategoryProductNumberIncludingSubcategories_OverrideForStore, storeScope, false);
            _settingService.SaveSettingOverridablePerStore(catalogSettings, x => x.CategoryBreadcrumbEnabled, model.CategoryBreadcrumbEnabled_OverrideForStore, storeScope, false);
            _settingService.SaveSettingOverridablePerStore(catalogSettings, x => x.ShowShareButton, model.ShowShareButton_OverrideForStore, storeScope, false);
            _settingService.SaveSettingOverridablePerStore(catalogSettings, x => x.PageShareCode, model.PageShareCode_OverrideForStore, storeScope, false);
            _settingService.SaveSettingOverridablePerStore(catalogSettings, x => x.ProductReviewsMustBeApproved, model.ProductReviewsMustBeApproved_OverrideForStore, storeScope, false);
            _settingService.SaveSettingOverridablePerStore(catalogSettings, x => x.AllowAnonymousUsersToReviewProduct, model.AllowAnonymousUsersToReviewProduct_OverrideForStore, storeScope, false);
            _settingService.SaveSettingOverridablePerStore(catalogSettings, x => x.ProductReviewPossibleOnlyAfterPurchasing, model.ProductReviewPossibleOnlyAfterPurchasing_OverrideForStore, storeScope, false);
            _settingService.SaveSettingOverridablePerStore(catalogSettings, x => x.NotifyStoreOwnerAboutNewProductReviews, model.NotifyStoreOwnerAboutNewProductReviews_OverrideForStore, storeScope, false);
            _settingService.SaveSettingOverridablePerStore(catalogSettings, x => x.EmailAFriendEnabled, model.EmailAFriendEnabled_OverrideForStore, storeScope, false);
            _settingService.SaveSettingOverridablePerStore(catalogSettings, x => x.AllowAnonymousUsersToEmailAFriend, model.AllowAnonymousUsersToEmailAFriend_OverrideForStore, storeScope, false);
            _settingService.SaveSettingOverridablePerStore(catalogSettings, x => x.RecentlyViewedProductsNumber, model.RecentlyViewedProductsNumber_OverrideForStore, storeScope, false);
            _settingService.SaveSettingOverridablePerStore(catalogSettings, x => x.RecentlyViewedProductsEnabled, model.RecentlyViewedProductsEnabled_OverrideForStore, storeScope, false);
            _settingService.SaveSettingOverridablePerStore(catalogSettings, x => x.NewProductsNumber, model.NewProductsNumber_OverrideForStore, storeScope, false);
            _settingService.SaveSettingOverridablePerStore(catalogSettings, x => x.NewProductsEnabled, model.NewProductsEnabled_OverrideForStore, storeScope, false);
            _settingService.SaveSettingOverridablePerStore(catalogSettings, x => x.CompareProductsEnabled, model.CompareProductsEnabled_OverrideForStore, storeScope, false);
            _settingService.SaveSettingOverridablePerStore(catalogSettings, x => x.ShowBestsellersOnHomepage, model.ShowBestsellersOnHomepage_OverrideForStore, storeScope, false);
            _settingService.SaveSettingOverridablePerStore(catalogSettings, x => x.NumberOfBestsellersOnHomepage, model.NumberOfBestsellersOnHomepage_OverrideForStore, storeScope, false);
            _settingService.SaveSettingOverridablePerStore(catalogSettings, x => x.SearchPageProductsPerPage, model.SearchPageProductsPerPage_OverrideForStore, storeScope, false);
            _settingService.SaveSettingOverridablePerStore(catalogSettings, x => x.SearchPageAllowCustomersToSelectPageSize, model.SearchPageAllowCustomersToSelectPageSize_OverrideForStore, storeScope, false);
            _settingService.SaveSettingOverridablePerStore(catalogSettings, x => x.SearchPagePageSizeOptions, model.SearchPagePageSizeOptions_OverrideForStore, storeScope, false);
            _settingService.SaveSettingOverridablePerStore(catalogSettings, x => x.ProductSearchAutoCompleteEnabled, model.ProductSearchAutoCompleteEnabled_OverrideForStore, storeScope, false);
            _settingService.SaveSettingOverridablePerStore(catalogSettings, x => x.ProductSearchAutoCompleteNumberOfProducts, model.ProductSearchAutoCompleteNumberOfProducts_OverrideForStore, storeScope, false);
            _settingService.SaveSettingOverridablePerStore(catalogSettings, x => x.ShowProductImagesInSearchAutoComplete, model.ShowProductImagesInSearchAutoComplete_OverrideForStore, storeScope, false);
            _settingService.SaveSettingOverridablePerStore(catalogSettings, x => x.ProductSearchTermMinimumLength, model.ProductSearchTermMinimumLength_OverrideForStore, storeScope, false);
            _settingService.SaveSettingOverridablePerStore(catalogSettings, x => x.ProductsAlsoPurchasedEnabled, model.ProductsAlsoPurchasedEnabled_OverrideForStore, storeScope, false);
            _settingService.SaveSettingOverridablePerStore(catalogSettings, x => x.ProductsAlsoPurchasedNumber, model.ProductsAlsoPurchasedNumber_OverrideForStore, storeScope, false);
            _settingService.SaveSettingOverridablePerStore(catalogSettings, x => x.NumberOfProductTags, model.NumberOfProductTags_OverrideForStore, storeScope, false);
            _settingService.SaveSettingOverridablePerStore(catalogSettings, x => x.ProductsByTagPageSize, model.ProductsByTagPageSize_OverrideForStore, storeScope, false);
            _settingService.SaveSettingOverridablePerStore(catalogSettings, x => x.ProductsByTagAllowCustomersToSelectPageSize, model.ProductsByTagAllowCustomersToSelectPageSize_OverrideForStore, storeScope, false);
            _settingService.SaveSettingOverridablePerStore(catalogSettings, x => x.ProductsByTagPageSizeOptions, model.ProductsByTagPageSizeOptions_OverrideForStore, storeScope, false);
            _settingService.SaveSettingOverridablePerStore(catalogSettings, x => x.IncludeShortDescriptionInCompareProducts, model.IncludeShortDescriptionInCompareProducts_OverrideForStore, storeScope, false);
            _settingService.SaveSettingOverridablePerStore(catalogSettings, x => x.IncludeFullDescriptionInCompareProducts, model.IncludeFullDescriptionInCompareProducts_OverrideForStore, storeScope, false);
            _settingService.SaveSettingOverridablePerStore(catalogSettings, x => x.ManufacturersBlockItemsToDisplay, model.ManufacturersBlockItemsToDisplay_OverrideForStore, storeScope, false);
            _settingService.SaveSettingOverridablePerStore(catalogSettings, x => x.DisplayTaxShippingInfoFooter, model.DisplayTaxShippingInfoFooter_OverrideForStore, storeScope, false);
            _settingService.SaveSettingOverridablePerStore(catalogSettings, x => x.DisplayTaxShippingInfoProductDetailsPage, model.DisplayTaxShippingInfoProductDetailsPage_OverrideForStore, storeScope, false);
            _settingService.SaveSettingOverridablePerStore(catalogSettings, x => x.DisplayTaxShippingInfoProductBoxes, model.DisplayTaxShippingInfoProductBoxes_OverrideForStore, storeScope, false);
            _settingService.SaveSettingOverridablePerStore(catalogSettings, x => x.DisplayTaxShippingInfoShoppingCart, model.DisplayTaxShippingInfoShoppingCart_OverrideForStore, storeScope, false);
            _settingService.SaveSettingOverridablePerStore(catalogSettings, x => x.DisplayTaxShippingInfoWishlist, model.DisplayTaxShippingInfoWishlist_OverrideForStore, storeScope, false);
            _settingService.SaveSettingOverridablePerStore(catalogSettings, x => x.DisplayTaxShippingInfoOrderDetailsPage, model.DisplayTaxShippingInfoOrderDetailsPage_OverrideForStore, storeScope, false);
            _settingService.SaveSettingOverridablePerStore(catalogSettings, x => x.ShowProductReviewsPerStore, model.ShowProductReviewsPerStore_OverrideForStore, storeScope, false);
            _settingService.SaveSettingOverridablePerStore(catalogSettings, x => x.ShowProductReviewsTabOnAccountPage, model.ShowProductReviewsOnAccountPage_OverrideForStore, storeScope, false);
            _settingService.SaveSettingOverridablePerStore(catalogSettings, x => x.ProductReviewsPageSizeOnAccountPage, model.ProductReviewsPageSizeOnAccountPage_OverrideForStore, storeScope, false);
            _settingService.SaveSettingOverridablePerStore(catalogSettings, x => x.ExportImportProductAttributes, model.ExportImportProductAttributes_OverrideForStore, storeScope, false);
<<<<<<< HEAD
            _settingService.SaveSettingOverridablePerStore(catalogSettings, x => x.ExportImportProductSpecificationAttributes, model.ExportImportProductSpecificationAttributes_OverrideForStore, storeScope, false);
=======
            _settingService.SaveSettingOverridablePerStore(catalogSettings, x => x.ExportImportProductCategoryBreadcrumb, model.ExportImportProductCategoryBreadcrumb_OverrideForStore, storeScope, false); 
>>>>>>> e3f39c89

            //now settings not overridable per store
            _settingService.SaveSetting(catalogSettings, x => x.IgnoreDiscounts, 0, false);
            _settingService.SaveSetting(catalogSettings, x => x.IgnoreFeaturedProducts, 0, false);
            _settingService.SaveSetting(catalogSettings, x => x.IgnoreAcl, 0, false);
            _settingService.SaveSetting(catalogSettings, x => x.IgnoreStoreLimitations, 0, false);
            _settingService.SaveSetting(catalogSettings, x => x.CacheProductPrices, 0, false);

            //now clear settings cache
            _settingService.ClearCache();

            //activity log
            _customerActivityService.InsertActivity("EditSettings", _localizationService.GetResource("ActivityLog.EditSettings"));

            SuccessNotification(_localizationService.GetResource("Admin.Configuration.Updated"));

            return RedirectToAction("Catalog");
        }

        #region Sort options

        [HttpPost]
        public virtual IActionResult SortOptionsList(DataSourceRequest command)
        {
            if (!_permissionService.Authorize(StandardPermissionProvider.ManageSettings))
                return AccessDeniedKendoGridJson();

            var catalogSettings = _settingService.LoadSetting<CatalogSettings>();
            var model = new List<SortOptionModel>();
            foreach (int option in Enum.GetValues(typeof(ProductSortingEnum)))
            {
                model.Add(new SortOptionModel()
                {
                    Id = option,
                    Name = ((ProductSortingEnum)option).GetLocalizedEnum(_localizationService, _workContext),
                    IsActive = !catalogSettings.ProductSortingEnumDisabled.Contains(option),
                    DisplayOrder = catalogSettings.ProductSortingEnumDisplayOrder.TryGetValue(option, out int value) ? value : option
                });
            }
            var gridModel = new DataSourceResult
            {
                Data = model.OrderBy(option => option.DisplayOrder),
                Total = model.Count
            };

            return Json(gridModel);
        }

        [HttpPost]
        public virtual IActionResult SortOptionUpdate(SortOptionModel model)
        {
            if (!_permissionService.Authorize(StandardPermissionProvider.ManageSettings))
                return AccessDeniedView();

            var storeScope = this.GetActiveStoreScopeConfiguration(_storeService, _workContext);
            var catalogSettings = _settingService.LoadSetting<CatalogSettings>(storeScope);

            catalogSettings.ProductSortingEnumDisplayOrder[model.Id] = model.DisplayOrder;
            if (model.IsActive && catalogSettings.ProductSortingEnumDisabled.Contains(model.Id))
                catalogSettings.ProductSortingEnumDisabled.Remove(model.Id);
            if (!model.IsActive && !catalogSettings.ProductSortingEnumDisabled.Contains(model.Id))
                catalogSettings.ProductSortingEnumDisabled.Add(model.Id);


            _settingService.SaveSetting(catalogSettings);

            return new NullJsonResult();
        }

        #endregion

        public virtual IActionResult RewardPoints()
        {
            if (!_permissionService.Authorize(StandardPermissionProvider.ManageSettings))
                return AccessDeniedView();
            
            //load settings for a chosen store scope
            var storeScope = this.GetActiveStoreScopeConfiguration(_storeService, _workContext);
            var rewardPointsSettings = _settingService.LoadSetting<RewardPointsSettings>(storeScope);
            var model = rewardPointsSettings.ToModel();
            model.ActiveStoreScopeConfiguration = storeScope;
            if (storeScope > 0)
            {
                model.Enabled_OverrideForStore = _settingService.SettingExists(rewardPointsSettings, x => x.Enabled, storeScope);
                model.ExchangeRate_OverrideForStore = _settingService.SettingExists(rewardPointsSettings, x => x.ExchangeRate, storeScope);
                model.MinimumRewardPointsToUse_OverrideForStore = _settingService.SettingExists(rewardPointsSettings, x => x.MinimumRewardPointsToUse, storeScope);
                model.PointsForRegistration_OverrideForStore = _settingService.SettingExists(rewardPointsSettings, x => x.PointsForRegistration, storeScope);
                model.PointsForPurchases_OverrideForStore = _settingService.SettingExists(rewardPointsSettings, x => x.PointsForPurchases_Amount, storeScope) ||
                    _settingService.SettingExists(rewardPointsSettings, x => x.PointsForPurchases_Points, storeScope);
                model.ActivationDelay_OverrideForStore = _settingService.SettingExists(rewardPointsSettings, x => x.ActivationDelay, storeScope);
                model.DisplayHowMuchWillBeEarned_OverrideForStore = _settingService.SettingExists(rewardPointsSettings, x => x.DisplayHowMuchWillBeEarned, storeScope);
                model.PointsForRegistration_OverrideForStore = _settingService.SettingExists(rewardPointsSettings, x => x.PointsForRegistration, storeScope);
                model.PageSize_OverrideForStore = _settingService.SettingExists(rewardPointsSettings, x => x.PageSize, storeScope);
            }
            var currencySettings = _settingService.LoadSetting<CurrencySettings>(storeScope); 
            model.PrimaryStoreCurrencyCode = _currencyService.GetCurrencyById(currencySettings.PrimaryStoreCurrencyId).CurrencyCode;

            model.ActivatePointsImmediately = model.ActivationDelay <= 0;

            return View(model);
        }

        [HttpPost]
        public virtual IActionResult RewardPoints(RewardPointsSettingsModel model)
        {
            if (!_permissionService.Authorize(StandardPermissionProvider.ManageSettings))
                return AccessDeniedView();

            if (ModelState.IsValid)
            {
                //load settings for a chosen store scope
                var storeScope = this.GetActiveStoreScopeConfiguration(_storeService, _workContext);
                var rewardPointsSettings = _settingService.LoadSetting<RewardPointsSettings>(storeScope);
                rewardPointsSettings = model.ToEntity(rewardPointsSettings);

                if (model.ActivatePointsImmediately)
                    rewardPointsSettings.ActivationDelay = 0;

                /* We do not clear cache after each setting update.
                 * This behavior can increase performance because cached settings will not be cleared 
                 * and loaded from database after each update */
                _settingService.SaveSettingOverridablePerStore(rewardPointsSettings, x => x.Enabled, model.Enabled_OverrideForStore, storeScope, false);
                _settingService.SaveSettingOverridablePerStore(rewardPointsSettings, x => x.ExchangeRate, model.ExchangeRate_OverrideForStore, storeScope, false);
                _settingService.SaveSettingOverridablePerStore(rewardPointsSettings, x => x.MinimumRewardPointsToUse, model.MinimumRewardPointsToUse_OverrideForStore, storeScope, false);
                _settingService.SaveSettingOverridablePerStore(rewardPointsSettings, x => x.PointsForRegistration, model.PointsForRegistration_OverrideForStore, storeScope, false);
                _settingService.SaveSettingOverridablePerStore(rewardPointsSettings, x => x.PointsForPurchases_Amount, model.PointsForPurchases_OverrideForStore, storeScope, false);
                _settingService.SaveSettingOverridablePerStore(rewardPointsSettings, x => x.PointsForPurchases_Points, model.PointsForPurchases_OverrideForStore, storeScope, false);
                _settingService.SaveSettingOverridablePerStore(rewardPointsSettings, x => x.ActivationDelay, model.ActivationDelay_OverrideForStore, storeScope, false);
                _settingService.SaveSettingOverridablePerStore(rewardPointsSettings, x => x.ActivationDelayPeriodId, model.ActivationDelay_OverrideForStore, storeScope, false);
                _settingService.SaveSettingOverridablePerStore(rewardPointsSettings, x => x.DisplayHowMuchWillBeEarned, model.DisplayHowMuchWillBeEarned_OverrideForStore, storeScope, false);
                _settingService.SaveSettingOverridablePerStore(rewardPointsSettings, x => x.PageSize, model.PageSize_OverrideForStore, storeScope, false);
                _settingService.SaveSetting(rewardPointsSettings, x => x.PointsAccumulatedForAllStores, 0, false);

                //now clear settings cache
                _settingService.ClearCache();

                //activity log
                _customerActivityService.InsertActivity("EditSettings", _localizationService.GetResource("ActivityLog.EditSettings"));

                SuccessNotification(_localizationService.GetResource("Admin.Configuration.Updated"));
            }
            else
            {
                //If we got this far, something failed, redisplay form
                foreach (var modelState in ModelState.Values)
                    foreach (var error in modelState.Errors)
                        ErrorNotification(error.ErrorMessage);
            }
            return RedirectToAction("RewardPoints");
        }
        
        public virtual IActionResult Order()
        {
            if (!_permissionService.Authorize(StandardPermissionProvider.ManageSettings))
                return AccessDeniedView();
            
            //load settings for a chosen store scope
            var storeScope = this.GetActiveStoreScopeConfiguration(_storeService, _workContext);
            var orderSettings = _settingService.LoadSetting<OrderSettings>(storeScope);
            var model = orderSettings.ToModel();
            model.ActiveStoreScopeConfiguration = storeScope;
            if (storeScope > 0)
            {
                model.IsReOrderAllowed_OverrideForStore = _settingService.SettingExists(orderSettings, x => x.IsReOrderAllowed, storeScope);
                model.MinOrderSubtotalAmount_OverrideForStore = _settingService.SettingExists(orderSettings, x => x.MinOrderSubtotalAmount, storeScope);
                model.MinOrderSubtotalAmountIncludingTax_OverrideForStore = _settingService.SettingExists(orderSettings, x => x.MinOrderSubtotalAmountIncludingTax, storeScope);
                model.MinOrderTotalAmount_OverrideForStore = _settingService.SettingExists(orderSettings, x => x.MinOrderTotalAmount, storeScope);
                model.AutoUpdateOrderTotalsOnEditingOrder_OverrideForStore = _settingService.SettingExists(orderSettings, x => x.AutoUpdateOrderTotalsOnEditingOrder, storeScope);
                model.AnonymousCheckoutAllowed_OverrideForStore = _settingService.SettingExists(orderSettings, x => x.AnonymousCheckoutAllowed, storeScope);
                model.TermsOfServiceOnShoppingCartPage_OverrideForStore = _settingService.SettingExists(orderSettings, x => x.TermsOfServiceOnShoppingCartPage, storeScope);
                model.TermsOfServiceOnOrderConfirmPage_OverrideForStore = _settingService.SettingExists(orderSettings, x => x.TermsOfServiceOnOrderConfirmPage, storeScope);
                model.OnePageCheckoutEnabled_OverrideForStore = _settingService.SettingExists(orderSettings, x => x.OnePageCheckoutEnabled, storeScope);
                model.OnePageCheckoutDisplayOrderTotalsOnPaymentInfoTab_OverrideForStore = _settingService.SettingExists(orderSettings, x => x.OnePageCheckoutDisplayOrderTotalsOnPaymentInfoTab, storeScope);
                model.DisableBillingAddressCheckoutStep_OverrideForStore = _settingService.SettingExists(orderSettings, x => x.DisableBillingAddressCheckoutStep, storeScope);
                model.DisableOrderCompletedPage_OverrideForStore = _settingService.SettingExists(orderSettings, x => x.DisableOrderCompletedPage, storeScope);
                model.AttachPdfInvoiceToOrderPlacedEmail_OverrideForStore = _settingService.SettingExists(orderSettings, x => x.AttachPdfInvoiceToOrderPlacedEmail, storeScope);
                model.AttachPdfInvoiceToOrderPaidEmail_OverrideForStore = _settingService.SettingExists(orderSettings, x => x.AttachPdfInvoiceToOrderPaidEmail, storeScope);
                model.AttachPdfInvoiceToOrderCompletedEmail_OverrideForStore = _settingService.SettingExists(orderSettings, x => x.AttachPdfInvoiceToOrderCompletedEmail, storeScope);
                model.ReturnRequestsEnabled_OverrideForStore = _settingService.SettingExists(orderSettings, x => x.ReturnRequestsEnabled, storeScope);
                model.ReturnRequestsAllowFiles_OverrideForStore = _settingService.SettingExists(orderSettings, x => x.ReturnRequestsAllowFiles, storeScope);
                model.ReturnRequestNumberMask_OverrideForStore = _settingService.SettingExists(orderSettings, x => x.ReturnRequestNumberMask, storeScope);
                model.NumberOfDaysReturnRequestAvailable_OverrideForStore = _settingService.SettingExists(orderSettings, x => x.NumberOfDaysReturnRequestAvailable, storeScope);
                model.CustomOrderNumberMask_OverrideForStore = _settingService.SettingExists(orderSettings, x => x.CustomOrderNumberMask, storeScope);
                model.ExportWithProducts_OverrideForStore = _settingService.SettingExists(orderSettings, x => x.ExportWithProducts, storeScope);
                model.AllowAdminsToBuyCallForPriceProducts_OverrideForStore = _settingService.SettingExists(orderSettings, x => x.AllowAdminsToBuyCallForPriceProducts, storeScope);
            }

            var currencySettings = _settingService.LoadSetting<CurrencySettings>(storeScope);
            model.PrimaryStoreCurrencyCode = _currencyService.GetCurrencyById(currencySettings.PrimaryStoreCurrencyId).CurrencyCode;

            //order ident
            model.OrderIdent = _maintenanceService.GetTableIdent<Order>();

            return View(model);
        }

        [HttpPost]
        public virtual IActionResult Order(OrderSettingsModel model)
        {
            if (!_permissionService.Authorize(StandardPermissionProvider.ManageSettings))
                return AccessDeniedView();

            if (ModelState.IsValid)
            {
                //load settings for a chosen store scope
                var storeScope = this.GetActiveStoreScopeConfiguration(_storeService, _workContext);
                var orderSettings = _settingService.LoadSetting<OrderSettings>(storeScope);
                orderSettings = model.ToEntity(orderSettings);

                /* We do not clear cache after each setting update.
                 * This behavior can increase performance because cached settings will not be cleared 
                 * and loaded from database after each update */
                _settingService.SaveSettingOverridablePerStore(orderSettings, x => x.IsReOrderAllowed, model.IsReOrderAllowed_OverrideForStore, storeScope, false);
                _settingService.SaveSettingOverridablePerStore(orderSettings, x => x.MinOrderSubtotalAmount, model.MinOrderSubtotalAmount_OverrideForStore, storeScope, false);
                _settingService.SaveSettingOverridablePerStore(orderSettings, x => x.MinOrderSubtotalAmountIncludingTax, model.MinOrderSubtotalAmountIncludingTax_OverrideForStore, storeScope, false);
                _settingService.SaveSettingOverridablePerStore(orderSettings, x => x.MinOrderTotalAmount, model.MinOrderTotalAmount_OverrideForStore, storeScope, false);
                _settingService.SaveSettingOverridablePerStore(orderSettings, x => x.AutoUpdateOrderTotalsOnEditingOrder, model.AutoUpdateOrderTotalsOnEditingOrder_OverrideForStore, storeScope, false);
                _settingService.SaveSettingOverridablePerStore(orderSettings, x => x.AnonymousCheckoutAllowed, model.AnonymousCheckoutAllowed_OverrideForStore, storeScope, false);
                _settingService.SaveSettingOverridablePerStore(orderSettings, x => x.TermsOfServiceOnShoppingCartPage, model.TermsOfServiceOnShoppingCartPage_OverrideForStore, storeScope, false);
                _settingService.SaveSettingOverridablePerStore(orderSettings, x => x.TermsOfServiceOnOrderConfirmPage, model.TermsOfServiceOnOrderConfirmPage_OverrideForStore, storeScope, false);
                _settingService.SaveSettingOverridablePerStore(orderSettings, x => x.OnePageCheckoutEnabled, model.OnePageCheckoutEnabled_OverrideForStore, storeScope, false);
                _settingService.SaveSettingOverridablePerStore(orderSettings, x => x.OnePageCheckoutDisplayOrderTotalsOnPaymentInfoTab, model.OnePageCheckoutDisplayOrderTotalsOnPaymentInfoTab_OverrideForStore, storeScope, false);
                _settingService.SaveSettingOverridablePerStore(orderSettings, x => x.DisableBillingAddressCheckoutStep, model.DisableBillingAddressCheckoutStep_OverrideForStore, storeScope, false);
                _settingService.SaveSettingOverridablePerStore(orderSettings, x => x.DisableOrderCompletedPage, model.DisableOrderCompletedPage_OverrideForStore, storeScope, false);
                _settingService.SaveSettingOverridablePerStore(orderSettings, x => x.AttachPdfInvoiceToOrderPlacedEmail, model.AttachPdfInvoiceToOrderPlacedEmail_OverrideForStore, storeScope, false);
                _settingService.SaveSettingOverridablePerStore(orderSettings, x => x.AttachPdfInvoiceToOrderPaidEmail, model.AttachPdfInvoiceToOrderPaidEmail_OverrideForStore, storeScope, false);
                _settingService.SaveSettingOverridablePerStore(orderSettings, x => x.AttachPdfInvoiceToOrderCompletedEmail, model.AttachPdfInvoiceToOrderCompletedEmail_OverrideForStore, storeScope, false);
                _settingService.SaveSettingOverridablePerStore(orderSettings, x => x.ReturnRequestsEnabled, model.ReturnRequestsEnabled_OverrideForStore, storeScope, false);
                _settingService.SaveSettingOverridablePerStore(orderSettings, x => x.ReturnRequestsAllowFiles, model.ReturnRequestsAllowFiles_OverrideForStore, storeScope, false);
                _settingService.SaveSettingOverridablePerStore(orderSettings, x => x.ReturnRequestNumberMask, model.ReturnRequestNumberMask_OverrideForStore, storeScope, false);
                _settingService.SaveSettingOverridablePerStore(orderSettings, x => x.NumberOfDaysReturnRequestAvailable, model.NumberOfDaysReturnRequestAvailable_OverrideForStore, storeScope, false);
                _settingService.SaveSettingOverridablePerStore(orderSettings, x => x.CustomOrderNumberMask, model.CustomOrderNumberMask_OverrideForStore, storeScope, false);
                _settingService.SaveSettingOverridablePerStore(orderSettings, x => x.ExportWithProducts, model.ExportWithProducts_OverrideForStore, storeScope, false);
                _settingService.SaveSettingOverridablePerStore(orderSettings, x => x.AllowAdminsToBuyCallForPriceProducts, model.AllowAdminsToBuyCallForPriceProducts_OverrideForStore, storeScope, false);
                _settingService.SaveSetting(orderSettings, x => x.ActivateGiftCardsAfterCompletingOrder, 0, false);
                _settingService.SaveSetting(orderSettings, x => x.DeactivateGiftCardsAfterCancellingOrder, 0, false);
                _settingService.SaveSetting(orderSettings, x => x.DeactivateGiftCardsAfterDeletingOrder, 0, false);
                _settingService.SaveSetting(orderSettings, x => x.CompleteOrderWhenDelivered, 0, false);
               
                //now clear settings cache
                _settingService.ClearCache();
                
                //order ident
                if (model.OrderIdent.HasValue)
                {
                    try
                    {
                        _maintenanceService.SetTableIdent<Order>(model.OrderIdent.Value);
                    }
                    catch (Exception exc)
                    {
                        ErrorNotification(exc.Message);
                    }
                }

                //activity log
                _customerActivityService.InsertActivity("EditSettings", _localizationService.GetResource("ActivityLog.EditSettings"));

                SuccessNotification(_localizationService.GetResource("Admin.Configuration.Updated"));
            }
            else
            {
                //If we got this far, something failed, redisplay form
                foreach (var modelState in ModelState.Values)
                    foreach (var error in modelState.Errors)
                        ErrorNotification(error.ErrorMessage);
            }

            //selected tab
            SaveSelectedTabName();

            return RedirectToAction("Order");
        }

        #region Return request reasons

        public virtual IActionResult ReturnRequestReasonList()
        {
            if (!_permissionService.Authorize(StandardPermissionProvider.ManageSettings))
                return AccessDeniedView();

            //we just redirect a user to the order settings page

            //select "return request" tab
            SaveSelectedTabName("tab-returnrequest");
            return RedirectToAction("Order", "Setting");
        }

        [HttpPost]
        public virtual IActionResult ReturnRequestReasonList(DataSourceRequest command)
        {
            if (!_permissionService.Authorize(StandardPermissionProvider.ManageSettings))
                return AccessDeniedKendoGridJson();

            var reasons = _returnRequestService.GetAllReturnRequestReasons();
            var gridModel = new DataSourceResult
            {
                Data = reasons.Select(x => x.ToModel()),
                Total = reasons.Count
            };
            return Json(gridModel);
        }

        //create
        public virtual IActionResult ReturnRequestReasonCreate()
        {
            if (!_permissionService.Authorize(StandardPermissionProvider.ManageSettings))
                return AccessDeniedView();

            var model = new ReturnRequestReasonModel();
            //locales
            AddLocales(_languageService, model.Locales);
            return View(model);
        }

        [HttpPost, ParameterBasedOnFormName("save-continue", "continueEditing")]
        public virtual IActionResult ReturnRequestReasonCreate(ReturnRequestReasonModel model, bool continueEditing)
        {
            if (!_permissionService.Authorize(StandardPermissionProvider.ManageSettings))
                return AccessDeniedView();

            if (ModelState.IsValid)
            {
                var rrr = model.ToEntity();
                _returnRequestService.InsertReturnRequestReason(rrr);
                //locales
                UpdateLocales(rrr, model);

                SuccessNotification(_localizationService.GetResource("Admin.Configuration.Settings.Order.ReturnRequestReasons.Added"));
                return continueEditing ? RedirectToAction("ReturnRequestReasonEdit", new { id = rrr.Id }) : RedirectToAction("ReturnRequestReasonList");
            }

            //If we got this far, something failed, redisplay form
            return View(model);
        }

        //edit
        public virtual IActionResult ReturnRequestReasonEdit(int id)
        {
            if (!_permissionService.Authorize(StandardPermissionProvider.ManageSettings))
                return AccessDeniedView();

            var rrr = _returnRequestService.GetReturnRequestReasonById(id);
            if (rrr == null)
                //No reason found with the specified id
                return RedirectToAction("ReturnRequestReasonList");

            var model = rrr.ToModel();
            //locales
            AddLocales(_languageService, model.Locales, (locale, languageId) =>
            {
                locale.Name = rrr.GetLocalized(x => x.Name, languageId, false, false);
            });
            return View(model);
        }

        [HttpPost, ParameterBasedOnFormName("save-continue", "continueEditing")]
        public virtual IActionResult ReturnRequestReasonEdit(ReturnRequestReasonModel model, bool continueEditing)
        {
            if (!_permissionService.Authorize(StandardPermissionProvider.ManageSettings))
                return AccessDeniedView();

            var rrr = _returnRequestService.GetReturnRequestReasonById(model.Id);
            if (rrr == null)
                //No reason found with the specified id
                return RedirectToAction("ReturnRequestReasonList");

            if (ModelState.IsValid)
            {
                rrr = model.ToEntity(rrr);
                _returnRequestService.UpdateReturnRequestReason(rrr);
                //locales
                UpdateLocales(rrr, model);

                SuccessNotification(_localizationService.GetResource("Admin.Configuration.Settings.Order.ReturnRequestReasons.Updated"));
                if (continueEditing)
                {
                    //selected tab
                    SaveSelectedTabName();

                    return RedirectToAction("ReturnRequestReasonEdit", new { id = rrr.Id });
                }
                return RedirectToAction("ReturnRequestReasonList");
            }

            //If we got this far, something failed, redisplay form
            return View(model);
        }

        //delete
        [HttpPost]
        public virtual IActionResult ReturnRequestReasonDelete(int id)
        {
            if (!_permissionService.Authorize(StandardPermissionProvider.ManageSettings))
                return AccessDeniedView();

            var rrr = _returnRequestService.GetReturnRequestReasonById(id);
            _returnRequestService.DeleteReturnRequestReason(rrr);

            SuccessNotification(_localizationService.GetResource("Admin.Configuration.Settings.Order.ReturnRequestReasons.Deleted"));
            return RedirectToAction("ReturnRequestReasonList");
        }

        #endregion

        #region Return request actions

        public virtual IActionResult ReturnRequestActionList()
        {
            if (!_permissionService.Authorize(StandardPermissionProvider.ManageSettings))
                return AccessDeniedView();

            //we just redirect a user to the order settings page

            //select "return request" tab
            SaveSelectedTabName("tab-returnrequest");
            return RedirectToAction("Order", "Setting");
        }

        [HttpPost]
        public virtual IActionResult ReturnRequestActionList(DataSourceRequest command)
        {
            if (!_permissionService.Authorize(StandardPermissionProvider.ManageSettings))
                return AccessDeniedKendoGridJson();

            var actions = _returnRequestService.GetAllReturnRequestActions();
            var gridModel = new DataSourceResult
            {
                Data = actions.Select(x => x.ToModel()),
                Total = actions.Count
            };
            return Json(gridModel);
        }

        //create
        public virtual IActionResult ReturnRequestActionCreate()
        {
            if (!_permissionService.Authorize(StandardPermissionProvider.ManageSettings))
                return AccessDeniedView();

            var model = new ReturnRequestActionModel();
            //locales
            AddLocales(_languageService, model.Locales);
            return View(model);
        }

        [HttpPost, ParameterBasedOnFormName("save-continue", "continueEditing")]
        public virtual IActionResult ReturnRequestActionCreate(ReturnRequestActionModel model, bool continueEditing)
        {
            if (!_permissionService.Authorize(StandardPermissionProvider.ManageSettings))
                return AccessDeniedView();

            if (ModelState.IsValid)
            {
                var rra = model.ToEntity();
                _returnRequestService.InsertReturnRequestAction(rra);
                //locales
                UpdateLocales(rra, model);

                SuccessNotification(_localizationService.GetResource("Admin.Configuration.Settings.Order.ReturnRequestActions.Added"));
                return continueEditing ? RedirectToAction("ReturnRequestActionEdit", new { id = rra.Id }) : RedirectToAction("ReturnRequestActionList");
            }

            //If we got this far, something failed, redisplay form
            return View(model);
        }

        //edit
        public virtual IActionResult ReturnRequestActionEdit(int id)
        {
            if (!_permissionService.Authorize(StandardPermissionProvider.ManageSettings))
                return AccessDeniedView();

            var rra = _returnRequestService.GetReturnRequestActionById(id);
            if (rra == null)
                //No action found with the specified id
                return RedirectToAction("ReturnRequestActionList");

            var model = rra.ToModel();
            //locales
            AddLocales(_languageService, model.Locales, (locale, languageId) =>
            {
                locale.Name = rra.GetLocalized(x => x.Name, languageId, false, false);
            });
            return View(model);
        }

        [HttpPost, ParameterBasedOnFormName("save-continue", "continueEditing")]
        public virtual IActionResult ReturnRequestActionEdit(ReturnRequestActionModel model, bool continueEditing)
        {
            if (!_permissionService.Authorize(StandardPermissionProvider.ManageSettings))
                return AccessDeniedView();

            var rra = _returnRequestService.GetReturnRequestActionById(model.Id);
            if (rra == null)
                //No action found with the specified id
                return RedirectToAction("ReturnRequestActionList");

            if (ModelState.IsValid)
            {
                rra = model.ToEntity(rra);
                _returnRequestService.UpdateReturnRequestAction(rra);
                //locales
                UpdateLocales(rra, model);

                SuccessNotification(_localizationService.GetResource("Admin.Configuration.Settings.Order.ReturnRequestActions.Updated"));
                if (continueEditing)
                {
                    //selected tab
                    SaveSelectedTabName();

                    return RedirectToAction("ReturnRequestActionEdit", new { id = rra.Id });
                }
                return RedirectToAction("ReturnRequestActionList");
            }

            //If we got this far, something failed, redisplay form
            return View(model);
        }

        //delete
        [HttpPost]
        public virtual IActionResult ReturnRequestActionDelete(int id)
        {
            if (!_permissionService.Authorize(StandardPermissionProvider.ManageSettings))
                return AccessDeniedView();

            var rra = _returnRequestService.GetReturnRequestActionById(id);
            _returnRequestService.DeleteReturnRequestAction(rra);

            SuccessNotification(_localizationService.GetResource("Admin.Configuration.Settings.Order.ReturnRequestActions.Deleted"));
            return RedirectToAction("ReturnRequestActionList");
        }

        #endregion
        
        public virtual IActionResult ShoppingCart()
        {
            if (!_permissionService.Authorize(StandardPermissionProvider.ManageSettings))
                return AccessDeniedView();

            //load settings for a chosen store scope
            var storeScope = this.GetActiveStoreScopeConfiguration(_storeService, _workContext);
            var shoppingCartSettings = _settingService.LoadSetting<ShoppingCartSettings>(storeScope);
            var model = shoppingCartSettings.ToModel();
            model.ActiveStoreScopeConfiguration = storeScope;
            if (storeScope > 0)
            {
                model.DisplayCartAfterAddingProduct_OverrideForStore = _settingService.SettingExists(shoppingCartSettings, x => x.DisplayCartAfterAddingProduct, storeScope);
                model.DisplayWishlistAfterAddingProduct_OverrideForStore = _settingService.SettingExists(shoppingCartSettings, x => x.DisplayWishlistAfterAddingProduct, storeScope);
                model.MaximumShoppingCartItems_OverrideForStore = _settingService.SettingExists(shoppingCartSettings, x => x.MaximumShoppingCartItems, storeScope);
                model.MaximumWishlistItems_OverrideForStore = _settingService.SettingExists(shoppingCartSettings, x => x.MaximumWishlistItems, storeScope);
                model.AllowOutOfStockItemsToBeAddedToWishlist_OverrideForStore = _settingService.SettingExists(shoppingCartSettings, x => x.AllowOutOfStockItemsToBeAddedToWishlist, storeScope);
                model.MoveItemsFromWishlistToCart_OverrideForStore = _settingService.SettingExists(shoppingCartSettings, x => x.MoveItemsFromWishlistToCart, storeScope);
                model.CartsSharedBetweenStores_OverrideForStore = _settingService.SettingExists(shoppingCartSettings, x => x.CartsSharedBetweenStores, storeScope);
                model.ShowProductImagesOnShoppingCart_OverrideForStore = _settingService.SettingExists(shoppingCartSettings, x => x.ShowProductImagesOnShoppingCart, storeScope);
                model.ShowProductImagesOnWishList_OverrideForStore = _settingService.SettingExists(shoppingCartSettings, x => x.ShowProductImagesOnWishList, storeScope);
                model.ShowDiscountBox_OverrideForStore = _settingService.SettingExists(shoppingCartSettings, x => x.ShowDiscountBox, storeScope);
                model.ShowGiftCardBox_OverrideForStore = _settingService.SettingExists(shoppingCartSettings, x => x.ShowGiftCardBox, storeScope);
                model.CrossSellsNumber_OverrideForStore = _settingService.SettingExists(shoppingCartSettings, x => x.CrossSellsNumber, storeScope);
                model.EmailWishlistEnabled_OverrideForStore = _settingService.SettingExists(shoppingCartSettings, x => x.EmailWishlistEnabled, storeScope);
                model.AllowAnonymousUsersToEmailWishlist_OverrideForStore = _settingService.SettingExists(shoppingCartSettings, x => x.AllowAnonymousUsersToEmailWishlist, storeScope);
                model.MiniShoppingCartEnabled_OverrideForStore = _settingService.SettingExists(shoppingCartSettings, x => x.MiniShoppingCartEnabled, storeScope);
                model.ShowProductImagesInMiniShoppingCart_OverrideForStore = _settingService.SettingExists(shoppingCartSettings, x => x.ShowProductImagesInMiniShoppingCart, storeScope);
                model.MiniShoppingCartProductNumber_OverrideForStore = _settingService.SettingExists(shoppingCartSettings, x => x.MiniShoppingCartProductNumber, storeScope);
                model.AllowCartItemEditing_OverrideForStore = _settingService.SettingExists(shoppingCartSettings, x => x.AllowCartItemEditing, storeScope);
            }
            return View(model);
        }

        [HttpPost]
        public virtual IActionResult ShoppingCart(ShoppingCartSettingsModel model)
        {
            if (!_permissionService.Authorize(StandardPermissionProvider.ManageSettings))
                return AccessDeniedView();

            //load settings for a chosen store scope
            var storeScope = this.GetActiveStoreScopeConfiguration(_storeService, _workContext);
            var shoppingCartSettings = _settingService.LoadSetting<ShoppingCartSettings>(storeScope);
            shoppingCartSettings = model.ToEntity(shoppingCartSettings);

            /* We do not clear cache after each setting update.
             * This behavior can increase performance because cached settings will not be cleared 
             * and loaded from database after each update */
            _settingService.SaveSettingOverridablePerStore(shoppingCartSettings, x => x.DisplayCartAfterAddingProduct, model.DisplayCartAfterAddingProduct_OverrideForStore, storeScope, false);
            _settingService.SaveSettingOverridablePerStore(shoppingCartSettings, x => x.DisplayWishlistAfterAddingProduct, model.DisplayWishlistAfterAddingProduct_OverrideForStore, storeScope, false);
            _settingService.SaveSettingOverridablePerStore(shoppingCartSettings, x => x.MaximumShoppingCartItems, model.MaximumShoppingCartItems_OverrideForStore, storeScope, false);
            _settingService.SaveSettingOverridablePerStore(shoppingCartSettings, x => x.MaximumWishlistItems, model.MaximumWishlistItems_OverrideForStore, storeScope, false);
            _settingService.SaveSettingOverridablePerStore(shoppingCartSettings, x => x.AllowOutOfStockItemsToBeAddedToWishlist, model.AllowOutOfStockItemsToBeAddedToWishlist_OverrideForStore, storeScope, false);
            _settingService.SaveSettingOverridablePerStore(shoppingCartSettings, x => x.MoveItemsFromWishlistToCart, model.MoveItemsFromWishlistToCart_OverrideForStore, storeScope, false);
            _settingService.SaveSettingOverridablePerStore(shoppingCartSettings, x => x.CartsSharedBetweenStores, model.CartsSharedBetweenStores_OverrideForStore, storeScope, false);
            _settingService.SaveSettingOverridablePerStore(shoppingCartSettings, x => x.ShowProductImagesOnShoppingCart, model.ShowProductImagesOnShoppingCart_OverrideForStore, storeScope, false);
            _settingService.SaveSettingOverridablePerStore(shoppingCartSettings, x => x.ShowProductImagesOnWishList, model.ShowProductImagesOnWishList_OverrideForStore, storeScope, false);
            _settingService.SaveSettingOverridablePerStore(shoppingCartSettings, x => x.ShowDiscountBox, model.ShowDiscountBox_OverrideForStore, storeScope, false);
            _settingService.SaveSettingOverridablePerStore(shoppingCartSettings, x => x.ShowGiftCardBox, model.ShowGiftCardBox_OverrideForStore, storeScope, false);
            _settingService.SaveSettingOverridablePerStore(shoppingCartSettings, x => x.CrossSellsNumber, model.CrossSellsNumber_OverrideForStore, storeScope, false);
            _settingService.SaveSettingOverridablePerStore(shoppingCartSettings, x => x.EmailWishlistEnabled, model.EmailWishlistEnabled_OverrideForStore, storeScope, false);
            _settingService.SaveSettingOverridablePerStore(shoppingCartSettings, x => x.AllowAnonymousUsersToEmailWishlist, model.AllowAnonymousUsersToEmailWishlist_OverrideForStore, storeScope, false);
            _settingService.SaveSettingOverridablePerStore(shoppingCartSettings, x => x.MiniShoppingCartEnabled, model.MiniShoppingCartEnabled_OverrideForStore, storeScope, false);
            _settingService.SaveSettingOverridablePerStore(shoppingCartSettings, x => x.ShowProductImagesInMiniShoppingCart, model.ShowProductImagesInMiniShoppingCart_OverrideForStore, storeScope, false);
            _settingService.SaveSettingOverridablePerStore(shoppingCartSettings, x => x.MiniShoppingCartProductNumber, model.MiniShoppingCartProductNumber_OverrideForStore, storeScope, false);
            _settingService.SaveSettingOverridablePerStore(shoppingCartSettings, x => x.AllowCartItemEditing, model.AllowCartItemEditing_OverrideForStore, storeScope, false);
            
            //now clear settings cache
            _settingService.ClearCache();
            
            //activity log
            _customerActivityService.InsertActivity("EditSettings", _localizationService.GetResource("ActivityLog.EditSettings"));

            SuccessNotification(_localizationService.GetResource("Admin.Configuration.Updated"));
            return RedirectToAction("ShoppingCart");
        }

        public virtual IActionResult Media()
        {
            if (!_permissionService.Authorize(StandardPermissionProvider.ManageSettings))
                return AccessDeniedView();

            //load settings for a chosen store scope
            var storeScope = this.GetActiveStoreScopeConfiguration(_storeService, _workContext);
            var mediaSettings = _settingService.LoadSetting<MediaSettings>(storeScope);
            var model = mediaSettings.ToModel();
            model.ActiveStoreScopeConfiguration = storeScope;
            if (storeScope > 0)
            {
                model.AvatarPictureSize_OverrideForStore = _settingService.SettingExists(mediaSettings, x => x.AvatarPictureSize, storeScope);
                model.ProductThumbPictureSize_OverrideForStore = _settingService.SettingExists(mediaSettings, x => x.ProductThumbPictureSize, storeScope);
                model.ProductDetailsPictureSize_OverrideForStore = _settingService.SettingExists(mediaSettings, x => x.ProductDetailsPictureSize, storeScope);
                model.ProductThumbPictureSizeOnProductDetailsPage_OverrideForStore = _settingService.SettingExists(mediaSettings, x => x.ProductThumbPictureSizeOnProductDetailsPage, storeScope);
                model.AssociatedProductPictureSize_OverrideForStore = _settingService.SettingExists(mediaSettings, x => x.AssociatedProductPictureSize, storeScope);
                model.CategoryThumbPictureSize_OverrideForStore = _settingService.SettingExists(mediaSettings, x => x.CategoryThumbPictureSize, storeScope);
                model.ManufacturerThumbPictureSize_OverrideForStore = _settingService.SettingExists(mediaSettings, x => x.ManufacturerThumbPictureSize, storeScope);
                model.VendorThumbPictureSize_OverrideForStore = _settingService.SettingExists(mediaSettings, x => x.VendorThumbPictureSize, storeScope);
                model.CartThumbPictureSize_OverrideForStore = _settingService.SettingExists(mediaSettings, x => x.CartThumbPictureSize, storeScope);
                model.MiniCartThumbPictureSize_OverrideForStore = _settingService.SettingExists(mediaSettings, x => x.MiniCartThumbPictureSize, storeScope);
                model.MaximumImageSize_OverrideForStore = _settingService.SettingExists(mediaSettings, x => x.MaximumImageSize, storeScope);
                model.MultipleThumbDirectories_OverrideForStore = _settingService.SettingExists(mediaSettings, x => x.MultipleThumbDirectories, storeScope);
                model.DefaultImageQuality_OverrideForStore = _settingService.SettingExists(mediaSettings, x => x.DefaultImageQuality, storeScope);
                model.ImportProductImagesUsingHash_OverrideForStore = _settingService.SettingExists(mediaSettings, x => x.ImportProductImagesUsingHash, storeScope);
                model.DefaultPictureZoomEnabled_OverrideForStore = _settingService.SettingExists(mediaSettings, x => x.DefaultPictureZoomEnabled, storeScope);
            }
            model.PicturesStoredIntoDatabase = _pictureService.StoreInDb;

            return View(model);
        }

        [HttpPost]
        [FormValueRequired("save")]
        public virtual IActionResult Media(MediaSettingsModel model)
        {
            if (!_permissionService.Authorize(StandardPermissionProvider.ManageSettings))
                return AccessDeniedView();

            //load settings for a chosen store scope
            var storeScope = this.GetActiveStoreScopeConfiguration(_storeService, _workContext);
            var mediaSettings = _settingService.LoadSetting<MediaSettings>(storeScope);
            mediaSettings = model.ToEntity(mediaSettings);

            /* We do not clear cache after each setting update.
             * This behavior can increase performance because cached settings will not be cleared 
             * and loaded from database after each update */
            _settingService.SaveSettingOverridablePerStore(mediaSettings, x => x.AvatarPictureSize, model.AvatarPictureSize_OverrideForStore, storeScope, false);
            _settingService.SaveSettingOverridablePerStore(mediaSettings, x => x.ProductThumbPictureSize, model.ProductThumbPictureSize_OverrideForStore, storeScope, false);
            _settingService.SaveSettingOverridablePerStore(mediaSettings, x => x.ProductDetailsPictureSize, model.ProductDetailsPictureSize_OverrideForStore, storeScope, false);
            _settingService.SaveSettingOverridablePerStore(mediaSettings, x => x.ProductThumbPictureSizeOnProductDetailsPage, model.ProductThumbPictureSizeOnProductDetailsPage_OverrideForStore, storeScope, false);
            _settingService.SaveSettingOverridablePerStore(mediaSettings, x => x.AssociatedProductPictureSize, model.AssociatedProductPictureSize_OverrideForStore, storeScope, false);
            _settingService.SaveSettingOverridablePerStore(mediaSettings, x => x.CategoryThumbPictureSize, model.CategoryThumbPictureSize_OverrideForStore, storeScope, false);
            _settingService.SaveSettingOverridablePerStore(mediaSettings, x => x.ManufacturerThumbPictureSize, model.ManufacturerThumbPictureSize_OverrideForStore, storeScope, false);
            _settingService.SaveSettingOverridablePerStore(mediaSettings, x => x.VendorThumbPictureSize, model.VendorThumbPictureSize_OverrideForStore, storeScope, false);
            _settingService.SaveSettingOverridablePerStore(mediaSettings, x => x.CartThumbPictureSize, model.CartThumbPictureSize_OverrideForStore, storeScope, false);
            _settingService.SaveSettingOverridablePerStore(mediaSettings, x => x.MiniCartThumbPictureSize, model.MiniCartThumbPictureSize_OverrideForStore, storeScope, false);
            _settingService.SaveSettingOverridablePerStore(mediaSettings, x => x.MaximumImageSize, model.MaximumImageSize_OverrideForStore, storeScope, false);
            _settingService.SaveSettingOverridablePerStore(mediaSettings, x => x.MultipleThumbDirectories, model.MultipleThumbDirectories_OverrideForStore, storeScope, false);
            _settingService.SaveSettingOverridablePerStore(mediaSettings, x => x.DefaultImageQuality, model.DefaultImageQuality_OverrideForStore, storeScope, false);
            _settingService.SaveSettingOverridablePerStore(mediaSettings, x => x.ImportProductImagesUsingHash, model.ImportProductImagesUsingHash_OverrideForStore, storeScope, false);
            _settingService.SaveSettingOverridablePerStore(mediaSettings, x => x.DefaultPictureZoomEnabled, model.DefaultPictureZoomEnabled_OverrideForStore, storeScope, false);

            //now clear settings cache
            _settingService.ClearCache();
            
            //activity log
            _customerActivityService.InsertActivity("EditSettings", _localizationService.GetResource("ActivityLog.EditSettings"));

            SuccessNotification(_localizationService.GetResource("Admin.Configuration.Updated"));
            return RedirectToAction("Media");
        }

        [HttpPost, ActionName("Media")]
        [FormValueRequired("change-picture-storage")]
        public virtual IActionResult ChangePictureStorage()
        {
            if (!_permissionService.Authorize(StandardPermissionProvider.ManageSettings))
                return AccessDeniedView();

            _pictureService.StoreInDb = !_pictureService.StoreInDb;

            //activity log
            _customerActivityService.InsertActivity("EditSettings", _localizationService.GetResource("ActivityLog.EditSettings"));

            SuccessNotification(_localizationService.GetResource("Admin.Configuration.Updated"));
            return RedirectToAction("Media");
        }
        
        public virtual IActionResult CustomerUser()
        {
            if (!_permissionService.Authorize(StandardPermissionProvider.ManageSettings))
                return AccessDeniedView();

            var storeScope = this.GetActiveStoreScopeConfiguration(_storeService, _workContext);
            var customerSettings = _settingService.LoadSetting<CustomerSettings>(storeScope);
            var addressSettings = _settingService.LoadSetting<AddressSettings>(storeScope);
            var dateTimeSettings = _settingService.LoadSetting<DateTimeSettings>(storeScope);
            var externalAuthenticationSettings = _settingService.LoadSetting<ExternalAuthenticationSettings>(storeScope);

            //merge settings
            var model = new CustomerUserSettingsModel();
            model.CustomerSettings = customerSettings.ToModel();
            model.AddressSettings = addressSettings.ToModel();

            model.DateTimeSettings.AllowCustomersToSetTimeZone = dateTimeSettings.AllowCustomersToSetTimeZone;
            model.DateTimeSettings.DefaultStoreTimeZoneId = _dateTimeHelper.DefaultStoreTimeZone.Id;
            foreach (TimeZoneInfo timeZone in _dateTimeHelper.GetSystemTimeZones())
            {
                model.DateTimeSettings.AvailableTimeZones.Add(new SelectListItem
                    {
                        Text = timeZone.DisplayName,
                        Value = timeZone.Id,
                        Selected = timeZone.Id.Equals(_dateTimeHelper.DefaultStoreTimeZone.Id, StringComparison.InvariantCultureIgnoreCase)
                    });
            }

            model.ExternalAuthenticationSettings.AllowCustomersToRemoveAssociations = externalAuthenticationSettings.AllowCustomersToRemoveAssociations;

            return View(model);
        }

        [HttpPost]
        public virtual IActionResult CustomerUser(CustomerUserSettingsModel model)
        {
            if (!_permissionService.Authorize(StandardPermissionProvider.ManageSettings))
                return AccessDeniedView();


            var storeScope = this.GetActiveStoreScopeConfiguration(_storeService, _workContext);
            var customerSettings = _settingService.LoadSetting<CustomerSettings>(storeScope);
            var addressSettings = _settingService.LoadSetting<AddressSettings>(storeScope);
            var dateTimeSettings = _settingService.LoadSetting<DateTimeSettings>(storeScope);
            var externalAuthenticationSettings = _settingService.LoadSetting<ExternalAuthenticationSettings>(storeScope);

            customerSettings = model.CustomerSettings.ToEntity(customerSettings);
            _settingService.SaveSetting(customerSettings);

            addressSettings = model.AddressSettings.ToEntity(addressSettings);
            _settingService.SaveSetting(addressSettings);

            dateTimeSettings.DefaultStoreTimeZoneId = model.DateTimeSettings.DefaultStoreTimeZoneId;
            dateTimeSettings.AllowCustomersToSetTimeZone = model.DateTimeSettings.AllowCustomersToSetTimeZone;
            _settingService.SaveSetting(dateTimeSettings);

            externalAuthenticationSettings.AllowCustomersToRemoveAssociations = model.ExternalAuthenticationSettings.AllowCustomersToRemoveAssociations;
            _settingService.SaveSetting(externalAuthenticationSettings);

            //activity log
            _customerActivityService.InsertActivity("EditSettings", _localizationService.GetResource("ActivityLog.EditSettings"));

            SuccessNotification(_localizationService.GetResource("Admin.Configuration.Updated"));

            //selected tab
            SaveSelectedTabName();

            return RedirectToAction("CustomerUser");
        }
        
        public virtual IActionResult GeneralCommon()
        {
            if (!_permissionService.Authorize(StandardPermissionProvider.ManageSettings))
                return AccessDeniedView();

            var model = new GeneralCommonSettingsModel();
            var storeScope = this.GetActiveStoreScopeConfiguration(_storeService, _workContext);
            model.ActiveStoreScopeConfiguration = storeScope;
            //store information
            var storeInformationSettings = _settingService.LoadSetting<StoreInformationSettings>(storeScope);
            var commonSettings = _settingService.LoadSetting<CommonSettings>(storeScope);
            model.StoreInformationSettings.StoreClosed = storeInformationSettings.StoreClosed;
            //themes
            model.StoreInformationSettings.DefaultStoreTheme = storeInformationSettings.DefaultStoreTheme;
            model.StoreInformationSettings.AvailableStoreThemes = _themeProvider.GetThemeConfigurations().Select(x => new GeneralCommonSettingsModel.StoreInformationSettingsModel.ThemeConfigurationModel
            {
                Title = x.Title,
                SystemName = x.SystemName,
                PreviewImageUrl = x.PreviewImageUrl,
                PreviewText = x.PreviewText,
                SupportRtl = x.SupportRtl,
                Selected = x.SystemName.Equals(storeInformationSettings.DefaultStoreTheme, StringComparison.InvariantCultureIgnoreCase)
            }).ToList();

            model.StoreInformationSettings.AllowCustomerToSelectTheme = storeInformationSettings.AllowCustomerToSelectTheme;
            model.StoreInformationSettings.LogoPictureId = storeInformationSettings.LogoPictureId;
            //EU Cookie law
            model.StoreInformationSettings.DisplayEuCookieLawWarning = storeInformationSettings.DisplayEuCookieLawWarning;
            //social pages
            model.StoreInformationSettings.FacebookLink = storeInformationSettings.FacebookLink;
            model.StoreInformationSettings.TwitterLink = storeInformationSettings.TwitterLink;
            model.StoreInformationSettings.YoutubeLink = storeInformationSettings.YoutubeLink;
            model.StoreInformationSettings.GooglePlusLink = storeInformationSettings.GooglePlusLink;
            //contact us
            model.StoreInformationSettings.SubjectFieldOnContactUsForm = commonSettings.SubjectFieldOnContactUsForm;
            model.StoreInformationSettings.UseSystemEmailForContactUsForm = commonSettings.UseSystemEmailForContactUsForm;
            //terms of service
            model.StoreInformationSettings.PopupForTermsOfServiceLinks = commonSettings.PopupForTermsOfServiceLinks;
            //sitemap
            model.StoreInformationSettings.SitemapEnabled = commonSettings.SitemapEnabled;
            model.StoreInformationSettings.SitemapIncludeCategories = commonSettings.SitemapIncludeCategories;
            model.StoreInformationSettings.SitemapIncludeManufacturers = commonSettings.SitemapIncludeManufacturers;
            model.StoreInformationSettings.SitemapIncludeProducts = commonSettings.SitemapIncludeProducts;
            model.StoreInformationSettings.SitemapIncludeProductTags = commonSettings.SitemapIncludeProductTags;

            //override settings
            if (storeScope > 0)
            {
                model.StoreInformationSettings.StoreClosed_OverrideForStore = _settingService.SettingExists(storeInformationSettings, x => x.StoreClosed, storeScope);
                model.StoreInformationSettings.DefaultStoreTheme_OverrideForStore = _settingService.SettingExists(storeInformationSettings, x => x.DefaultStoreTheme, storeScope);
                model.StoreInformationSettings.AllowCustomerToSelectTheme_OverrideForStore = _settingService.SettingExists(storeInformationSettings, x => x.AllowCustomerToSelectTheme, storeScope);
                model.StoreInformationSettings.LogoPictureId_OverrideForStore = _settingService.SettingExists(storeInformationSettings, x => x.LogoPictureId, storeScope);
                model.StoreInformationSettings.DisplayEuCookieLawWarning_OverrideForStore = _settingService.SettingExists(storeInformationSettings, x => x.DisplayEuCookieLawWarning, storeScope);
                model.StoreInformationSettings.FacebookLink_OverrideForStore = _settingService.SettingExists(storeInformationSettings, x => x.FacebookLink, storeScope);
                model.StoreInformationSettings.TwitterLink_OverrideForStore = _settingService.SettingExists(storeInformationSettings, x => x.TwitterLink, storeScope);
                model.StoreInformationSettings.YoutubeLink_OverrideForStore = _settingService.SettingExists(storeInformationSettings, x => x.YoutubeLink, storeScope);
                model.StoreInformationSettings.GooglePlusLink_OverrideForStore = _settingService.SettingExists(storeInformationSettings, x => x.GooglePlusLink, storeScope);
                model.StoreInformationSettings.SubjectFieldOnContactUsForm_OverrideForStore = _settingService.SettingExists(commonSettings, x => x.SubjectFieldOnContactUsForm, storeScope);
                model.StoreInformationSettings.UseSystemEmailForContactUsForm_OverrideForStore = _settingService.SettingExists(commonSettings, x => x.UseSystemEmailForContactUsForm, storeScope);
                model.StoreInformationSettings.PopupForTermsOfServiceLinks_OverrideForStore = _settingService.SettingExists(commonSettings, x => x.PopupForTermsOfServiceLinks, storeScope);
                model.StoreInformationSettings.SitemapEnabled_OverrideForStore = _settingService.SettingExists(commonSettings, x => x.SitemapEnabled, storeScope);
                model.StoreInformationSettings.SitemapIncludeCategories_OverrideForStore = _settingService.SettingExists(commonSettings, x => x.SitemapIncludeCategories, storeScope);
                model.StoreInformationSettings.SitemapIncludeManufacturers_OverrideForStore = _settingService.SettingExists(commonSettings, x => x.SitemapIncludeManufacturers, storeScope);
                model.StoreInformationSettings.SitemapIncludeProducts_OverrideForStore = _settingService.SettingExists(commonSettings, x => x.SitemapIncludeProducts, storeScope);
                model.StoreInformationSettings.SitemapIncludeProductTags_OverrideForStore = _settingService.SettingExists(commonSettings, x => x.SitemapIncludeProductTags, storeScope);
            }

            //seo settings
            var seoSettings = _settingService.LoadSetting<SeoSettings>(storeScope);
            model.SeoSettings.PageTitleSeparator = seoSettings.PageTitleSeparator;
            model.SeoSettings.PageTitleSeoAdjustment = (int)seoSettings.PageTitleSeoAdjustment;
            model.SeoSettings.PageTitleSeoAdjustmentValues = seoSettings.PageTitleSeoAdjustment.ToSelectList();
            model.SeoSettings.DefaultTitle = seoSettings.DefaultTitle;
            model.SeoSettings.DefaultMetaKeywords = seoSettings.DefaultMetaKeywords;
            model.SeoSettings.DefaultMetaDescription = seoSettings.DefaultMetaDescription;
            model.SeoSettings.GenerateProductMetaDescription = seoSettings.GenerateProductMetaDescription;
            model.SeoSettings.ConvertNonWesternChars = seoSettings.ConvertNonWesternChars;
            model.SeoSettings.CanonicalUrlsEnabled = seoSettings.CanonicalUrlsEnabled;
            model.SeoSettings.WwwRequirement = (int)seoSettings.WwwRequirement;
            model.SeoSettings.WwwRequirementValues = seoSettings.WwwRequirement.ToSelectList();
            model.SeoSettings.EnableJsBundling = seoSettings.EnableJsBundling;
            model.SeoSettings.EnableCssBundling = seoSettings.EnableCssBundling;
            model.SeoSettings.TwitterMetaTags = seoSettings.TwitterMetaTags;
            model.SeoSettings.OpenGraphMetaTags = seoSettings.OpenGraphMetaTags;
            model.SeoSettings.CustomHeadTags = seoSettings.CustomHeadTags;
            //override settings
            if (storeScope > 0)
            {
                model.SeoSettings.PageTitleSeparator_OverrideForStore = _settingService.SettingExists(seoSettings, x => x.PageTitleSeparator, storeScope);
                model.SeoSettings.PageTitleSeoAdjustment_OverrideForStore = _settingService.SettingExists(seoSettings, x => x.PageTitleSeoAdjustment, storeScope);
                model.SeoSettings.DefaultTitle_OverrideForStore = _settingService.SettingExists(seoSettings, x => x.DefaultTitle, storeScope);
                model.SeoSettings.DefaultMetaKeywords_OverrideForStore = _settingService.SettingExists(seoSettings, x => x.DefaultMetaKeywords, storeScope);
                model.SeoSettings.DefaultMetaDescription_OverrideForStore = _settingService.SettingExists(seoSettings, x => x.DefaultMetaDescription, storeScope);
                model.SeoSettings.GenerateProductMetaDescription_OverrideForStore = _settingService.SettingExists(seoSettings, x => x.GenerateProductMetaDescription, storeScope);
                model.SeoSettings.ConvertNonWesternChars_OverrideForStore = _settingService.SettingExists(seoSettings, x => x.ConvertNonWesternChars, storeScope);
                model.SeoSettings.CanonicalUrlsEnabled_OverrideForStore = _settingService.SettingExists(seoSettings, x => x.CanonicalUrlsEnabled, storeScope);
                model.SeoSettings.WwwRequirement_OverrideForStore = _settingService.SettingExists(seoSettings, x => x.WwwRequirement, storeScope);
                model.SeoSettings.EnableJsBundling_OverrideForStore = _settingService.SettingExists(seoSettings, x => x.EnableJsBundling, storeScope);
                model.SeoSettings.EnableCssBundling_OverrideForStore = _settingService.SettingExists(seoSettings, x => x.EnableCssBundling, storeScope);
                model.SeoSettings.TwitterMetaTags_OverrideForStore = _settingService.SettingExists(seoSettings, x => x.TwitterMetaTags, storeScope);
                model.SeoSettings.OpenGraphMetaTags_OverrideForStore = _settingService.SettingExists(seoSettings, x => x.OpenGraphMetaTags, storeScope);
                model.SeoSettings.CustomHeadTags_OverrideForStore = _settingService.SettingExists(seoSettings, x => x.CustomHeadTags, storeScope);
            }
            
            //security settings
            var securitySettings = _settingService.LoadSetting<SecuritySettings>(storeScope);
            model.SecuritySettings.EncryptionKey = securitySettings.EncryptionKey;
            if (securitySettings.AdminAreaAllowedIpAddresses != null)
                for (int i = 0; i < securitySettings.AdminAreaAllowedIpAddresses.Count; i++)
                {
                    model.SecuritySettings.AdminAreaAllowedIpAddresses += securitySettings.AdminAreaAllowedIpAddresses[i];
                    if (i != securitySettings.AdminAreaAllowedIpAddresses.Count - 1)
                        model.SecuritySettings.AdminAreaAllowedIpAddresses += ",";
                }
            model.SecuritySettings.ForceSslForAllPages = securitySettings.ForceSslForAllPages;
            model.SecuritySettings.EnableXsrfProtectionForAdminArea = securitySettings.EnableXsrfProtectionForAdminArea;
            model.SecuritySettings.EnableXsrfProtectionForPublicStore = securitySettings.EnableXsrfProtectionForPublicStore;
            model.SecuritySettings.HoneypotEnabled = securitySettings.HoneypotEnabled;

            var captchaSettings = _settingService.LoadSetting<CaptchaSettings>(storeScope);
            model.CaptchaSettings = captchaSettings.ToModel();
            model.CaptchaSettings.AvailableReCaptchaVersions = ReCaptchaVersion.Version1.ToSelectList(false).ToList();

            //PDF settings
            var pdfSettings = _settingService.LoadSetting<PdfSettings>(storeScope);
            model.PdfSettings.LetterPageSizeEnabled = pdfSettings.LetterPageSizeEnabled;
            model.PdfSettings.LogoPictureId = pdfSettings.LogoPictureId;
            model.PdfSettings.DisablePdfInvoicesForPendingOrders = pdfSettings.DisablePdfInvoicesForPendingOrders;
            model.PdfSettings.InvoiceFooterTextColumn1 = pdfSettings.InvoiceFooterTextColumn1;
            model.PdfSettings.InvoiceFooterTextColumn2 = pdfSettings.InvoiceFooterTextColumn2;
            //override settings
            if (storeScope > 0)
            {
                model.PdfSettings.LetterPageSizeEnabled_OverrideForStore = _settingService.SettingExists(pdfSettings, x => x.LetterPageSizeEnabled, storeScope);
                model.PdfSettings.LogoPictureId_OverrideForStore = _settingService.SettingExists(pdfSettings, x => x.LogoPictureId, storeScope);
                model.PdfSettings.DisablePdfInvoicesForPendingOrders_OverrideForStore = _settingService.SettingExists(pdfSettings, x => x.DisablePdfInvoicesForPendingOrders, storeScope);
                model.PdfSettings.InvoiceFooterTextColumn1_OverrideForStore = _settingService.SettingExists(pdfSettings, x => x.InvoiceFooterTextColumn1, storeScope);
                model.PdfSettings.InvoiceFooterTextColumn2_OverrideForStore = _settingService.SettingExists(pdfSettings, x => x.InvoiceFooterTextColumn2, storeScope);
            }

            //localization
            var localizationSettings = _settingService.LoadSetting<LocalizationSettings>(storeScope);
            model.LocalizationSettings.UseImagesForLanguageSelection = localizationSettings.UseImagesForLanguageSelection;
            model.LocalizationSettings.SeoFriendlyUrlsForLanguagesEnabled = localizationSettings.SeoFriendlyUrlsForLanguagesEnabled;
            model.LocalizationSettings.AutomaticallyDetectLanguage = localizationSettings.AutomaticallyDetectLanguage;
            model.LocalizationSettings.LoadAllLocaleRecordsOnStartup = localizationSettings.LoadAllLocaleRecordsOnStartup;
            model.LocalizationSettings.LoadAllLocalizedPropertiesOnStartup = localizationSettings.LoadAllLocalizedPropertiesOnStartup;
            model.LocalizationSettings.LoadAllUrlRecordsOnStartup = localizationSettings.LoadAllUrlRecordsOnStartup;

            //full-text support
            model.FullTextSettings.Supported = _fulltextService.IsFullTextSupported();
            model.FullTextSettings.Enabled = commonSettings.UseFullTextSearch;
            model.FullTextSettings.SearchMode = (int)commonSettings.FullTextMode;
            model.FullTextSettings.SearchModeValues = commonSettings.FullTextMode.ToSelectList();
            
            //display default menu item
            var displayDefaultMenuItemSettings = _settingService.LoadSetting<DisplayDefaultMenuItemSettings>(storeScope);
            model.DisplayDefaultMenuItemSettings.DisplayHomePageMenuItem = displayDefaultMenuItemSettings.DisplayHomePageMenuItem;
            model.DisplayDefaultMenuItemSettings.DisplayNewProductsMenuItem = displayDefaultMenuItemSettings.DisplayNewProductsMenuItem;
            model.DisplayDefaultMenuItemSettings.DisplayProductSearchMenuItem = displayDefaultMenuItemSettings.DisplayProductSearchMenuItem;
            model.DisplayDefaultMenuItemSettings.DisplayCustomerInfoMenuItem = displayDefaultMenuItemSettings.DisplayCustomerInfoMenuItem;
            model.DisplayDefaultMenuItemSettings.DisplayBlogMenuItem = displayDefaultMenuItemSettings.DisplayBlogMenuItem;
            model.DisplayDefaultMenuItemSettings.DisplayForumsMenuItem = displayDefaultMenuItemSettings.DisplayForumsMenuItem;
            model.DisplayDefaultMenuItemSettings.DisplayContactUsMenuItem = displayDefaultMenuItemSettings.DisplayContactUsMenuItem;

            model.DisplayDefaultMenuItemSettings.DisplayHomePageMenuItem_OverrideForStore = _settingService.SettingExists(displayDefaultMenuItemSettings, x => x.DisplayHomePageMenuItem, storeScope);
            model.DisplayDefaultMenuItemSettings.DisplayNewProductsMenuItem_OverrideForStore = _settingService.SettingExists(displayDefaultMenuItemSettings, x => x.DisplayNewProductsMenuItem, storeScope);
            model.DisplayDefaultMenuItemSettings.DisplayProductSearchMenuItem_OverrideForStore = _settingService.SettingExists(displayDefaultMenuItemSettings, x => x.DisplayProductSearchMenuItem, storeScope);
            model.DisplayDefaultMenuItemSettings.DisplayCustomerInfoMenuItem_OverrideForStore = _settingService.SettingExists(displayDefaultMenuItemSettings, x => x.DisplayCustomerInfoMenuItem, storeScope);
            model.DisplayDefaultMenuItemSettings.DisplayBlogMenuItem_OverrideForStore = _settingService.SettingExists(displayDefaultMenuItemSettings, x => x.DisplayBlogMenuItem, storeScope);
            model.DisplayDefaultMenuItemSettings.DisplayForumsMenuItem_OverrideForStore = _settingService.SettingExists(displayDefaultMenuItemSettings, x => x.DisplayForumsMenuItem, storeScope);
            model.DisplayDefaultMenuItemSettings.DisplayContactUsMenuItem_OverrideForStore = _settingService.SettingExists(displayDefaultMenuItemSettings, x => x.DisplayContactUsMenuItem, storeScope);

            //admin area
            var adminAreaSettings = _settingService.LoadSetting<AdminAreaSettings>(storeScope);
            model.AdminAreaSettings.UseRichEditorInMessageTemplates = adminAreaSettings.UseRichEditorInMessageTemplates;
            model.AdminAreaSettings.UseRichEditorInMessageTemplates_OverrideForStore = _settingService.SettingExists(adminAreaSettings, x => x.UseRichEditorInMessageTemplates, storeScope);

            return View(model);
        }

        [HttpPost]
        [FormValueRequired("save")]
        public virtual IActionResult GeneralCommon(GeneralCommonSettingsModel model)
        {
            if (!_permissionService.Authorize(StandardPermissionProvider.ManageSettings))
                return AccessDeniedView();

            //load settings for a chosen store scope
            var storeScope = this.GetActiveStoreScopeConfiguration(_storeService, _workContext);

            //store information settings
            var storeInformationSettings = _settingService.LoadSetting<StoreInformationSettings>(storeScope);
            var commonSettings = _settingService.LoadSetting<CommonSettings>(storeScope);
            storeInformationSettings.StoreClosed = model.StoreInformationSettings.StoreClosed;
            storeInformationSettings.DefaultStoreTheme = model.StoreInformationSettings.DefaultStoreTheme;
            storeInformationSettings.AllowCustomerToSelectTheme = model.StoreInformationSettings.AllowCustomerToSelectTheme;
            storeInformationSettings.LogoPictureId = model.StoreInformationSettings.LogoPictureId;
            //EU Cookie law
            storeInformationSettings.DisplayEuCookieLawWarning = model.StoreInformationSettings.DisplayEuCookieLawWarning;
            //social pages
            storeInformationSettings.FacebookLink = model.StoreInformationSettings.FacebookLink;
            storeInformationSettings.TwitterLink = model.StoreInformationSettings.TwitterLink;
            storeInformationSettings.YoutubeLink = model.StoreInformationSettings.YoutubeLink;
            storeInformationSettings.GooglePlusLink = model.StoreInformationSettings.GooglePlusLink;
            //contact us
            commonSettings.SubjectFieldOnContactUsForm = model.StoreInformationSettings.SubjectFieldOnContactUsForm;
            commonSettings.UseSystemEmailForContactUsForm = model.StoreInformationSettings.UseSystemEmailForContactUsForm;
            //terms of service
            commonSettings.PopupForTermsOfServiceLinks = model.StoreInformationSettings.PopupForTermsOfServiceLinks;
            //sitemap
            commonSettings.SitemapEnabled = model.StoreInformationSettings.SitemapEnabled;
            commonSettings.SitemapIncludeCategories = model.StoreInformationSettings.SitemapIncludeCategories;
            commonSettings.SitemapIncludeManufacturers = model.StoreInformationSettings.SitemapIncludeManufacturers;
            commonSettings.SitemapIncludeProducts = model.StoreInformationSettings.SitemapIncludeProducts;
            commonSettings.SitemapIncludeProductTags = model.StoreInformationSettings.SitemapIncludeProductTags;

            /* We do not clear cache after each setting update.
             * This behavior can increase performance because cached settings will not be cleared 
             * and loaded from database after each update */
            _settingService.SaveSettingOverridablePerStore(storeInformationSettings, x => x.StoreClosed, model.StoreInformationSettings.StoreClosed_OverrideForStore, storeScope, false);
            _settingService.SaveSettingOverridablePerStore(storeInformationSettings, x => x.DefaultStoreTheme, model.StoreInformationSettings.DefaultStoreTheme_OverrideForStore, storeScope, false);
            _settingService.SaveSettingOverridablePerStore(storeInformationSettings, x => x.AllowCustomerToSelectTheme, model.StoreInformationSettings.AllowCustomerToSelectTheme_OverrideForStore, storeScope, false);
            _settingService.SaveSettingOverridablePerStore(storeInformationSettings, x => x.LogoPictureId, model.StoreInformationSettings.LogoPictureId_OverrideForStore, storeScope, false);
            _settingService.SaveSettingOverridablePerStore(storeInformationSettings, x => x.DisplayEuCookieLawWarning, model.StoreInformationSettings.DisplayEuCookieLawWarning_OverrideForStore, storeScope, false);
            _settingService.SaveSettingOverridablePerStore(storeInformationSettings, x => x.FacebookLink, model.StoreInformationSettings.FacebookLink_OverrideForStore, storeScope, false);
            _settingService.SaveSettingOverridablePerStore(storeInformationSettings, x => x.TwitterLink, model.StoreInformationSettings.TwitterLink_OverrideForStore, storeScope, false);
            _settingService.SaveSettingOverridablePerStore(storeInformationSettings, x => x.YoutubeLink, model.StoreInformationSettings.YoutubeLink_OverrideForStore, storeScope, false);
            _settingService.SaveSettingOverridablePerStore(storeInformationSettings, x => x.GooglePlusLink, model.StoreInformationSettings.GooglePlusLink_OverrideForStore, storeScope, false);
            _settingService.SaveSettingOverridablePerStore(commonSettings, x => x.SubjectFieldOnContactUsForm, model.StoreInformationSettings.SubjectFieldOnContactUsForm_OverrideForStore, storeScope, false);
            _settingService.SaveSettingOverridablePerStore(commonSettings, x => x.UseSystemEmailForContactUsForm, model.StoreInformationSettings.UseSystemEmailForContactUsForm_OverrideForStore, storeScope, false);
            _settingService.SaveSettingOverridablePerStore(commonSettings, x => x.PopupForTermsOfServiceLinks, model.StoreInformationSettings.PopupForTermsOfServiceLinks_OverrideForStore, storeScope, false);
            _settingService.SaveSettingOverridablePerStore(commonSettings, x => x.SitemapEnabled, model.StoreInformationSettings.SitemapEnabled_OverrideForStore, storeScope, false);
            _settingService.SaveSettingOverridablePerStore(commonSettings, x => x.SitemapIncludeCategories, model.StoreInformationSettings.SitemapIncludeCategories_OverrideForStore, storeScope, false);
            _settingService.SaveSettingOverridablePerStore(commonSettings, x => x.SitemapIncludeManufacturers, model.StoreInformationSettings.SitemapIncludeManufacturers_OverrideForStore, storeScope, false);
            _settingService.SaveSettingOverridablePerStore(commonSettings, x => x.SitemapIncludeProducts, model.StoreInformationSettings.SitemapIncludeProducts_OverrideForStore, storeScope, false);
            _settingService.SaveSettingOverridablePerStore(commonSettings, x => x.SitemapIncludeProductTags, model.StoreInformationSettings.SitemapIncludeProductTags_OverrideForStore, storeScope, false);

            //now clear settings cache
            _settingService.ClearCache();

            //seo settings
            var seoSettings = _settingService.LoadSetting<SeoSettings>(storeScope);
            seoSettings.PageTitleSeparator = model.SeoSettings.PageTitleSeparator;
            seoSettings.PageTitleSeoAdjustment = (PageTitleSeoAdjustment)model.SeoSettings.PageTitleSeoAdjustment;
            seoSettings.DefaultTitle = model.SeoSettings.DefaultTitle;
            seoSettings.DefaultMetaKeywords = model.SeoSettings.DefaultMetaKeywords;
            seoSettings.DefaultMetaDescription = model.SeoSettings.DefaultMetaDescription;
            seoSettings.GenerateProductMetaDescription = model.SeoSettings.GenerateProductMetaDescription;
            seoSettings.ConvertNonWesternChars = model.SeoSettings.ConvertNonWesternChars;
            seoSettings.CanonicalUrlsEnabled = model.SeoSettings.CanonicalUrlsEnabled;
            seoSettings.WwwRequirement = (WwwRequirement)model.SeoSettings.WwwRequirement;
            seoSettings.EnableJsBundling = model.SeoSettings.EnableJsBundling;
            seoSettings.EnableCssBundling = model.SeoSettings.EnableCssBundling;
            seoSettings.TwitterMetaTags = model.SeoSettings.TwitterMetaTags;
            seoSettings.OpenGraphMetaTags = model.SeoSettings.OpenGraphMetaTags;
            seoSettings.CustomHeadTags = model.SeoSettings.CustomHeadTags;

            /* We do not clear cache after each setting update.
             * This behavior can increase performance because cached settings will not be cleared 
             * and loaded from database after each update */
            _settingService.SaveSettingOverridablePerStore(seoSettings, x => x.PageTitleSeparator, model.SeoSettings.PageTitleSeparator_OverrideForStore, storeScope, false);
            _settingService.SaveSettingOverridablePerStore(seoSettings, x => x.PageTitleSeoAdjustment, model.SeoSettings.PageTitleSeoAdjustment_OverrideForStore, storeScope, false);
            _settingService.SaveSettingOverridablePerStore(seoSettings, x => x.DefaultTitle, model.SeoSettings.DefaultTitle_OverrideForStore, storeScope, false);
            _settingService.SaveSettingOverridablePerStore(seoSettings, x => x.DefaultMetaKeywords, model.SeoSettings.DefaultMetaKeywords_OverrideForStore, storeScope, false);
            _settingService.SaveSettingOverridablePerStore(seoSettings, x => x.DefaultMetaDescription, model.SeoSettings.DefaultMetaDescription_OverrideForStore, storeScope, false);
            _settingService.SaveSettingOverridablePerStore(seoSettings, x => x.GenerateProductMetaDescription, model.SeoSettings.GenerateProductMetaDescription_OverrideForStore, storeScope, false);
            _settingService.SaveSettingOverridablePerStore(seoSettings, x => x.ConvertNonWesternChars, model.SeoSettings.ConvertNonWesternChars_OverrideForStore, storeScope, false);
            _settingService.SaveSettingOverridablePerStore(seoSettings, x => x.CanonicalUrlsEnabled, model.SeoSettings.CanonicalUrlsEnabled_OverrideForStore, storeScope, false);
            _settingService.SaveSettingOverridablePerStore(seoSettings, x => x.WwwRequirement, model.SeoSettings.WwwRequirement_OverrideForStore, storeScope, false);
            _settingService.SaveSettingOverridablePerStore(seoSettings, x => x.EnableJsBundling, model.SeoSettings.EnableJsBundling_OverrideForStore, storeScope, false);
            _settingService.SaveSettingOverridablePerStore(seoSettings, x => x.EnableCssBundling, model.SeoSettings.EnableCssBundling_OverrideForStore, storeScope, false);
            _settingService.SaveSettingOverridablePerStore(seoSettings, x => x.TwitterMetaTags, model.SeoSettings.TwitterMetaTags_OverrideForStore, storeScope, false);
            _settingService.SaveSettingOverridablePerStore(seoSettings, x => x.OpenGraphMetaTags, model.SeoSettings.OpenGraphMetaTags_OverrideForStore, storeScope, false);
            _settingService.SaveSettingOverridablePerStore(seoSettings, x => x.CustomHeadTags, model.SeoSettings.CustomHeadTags_OverrideForStore, storeScope, false);
            
            //now clear settings cache
            _settingService.ClearCache();

            //security settings
            var securitySettings = _settingService.LoadSetting<SecuritySettings>(storeScope);
            if (securitySettings.AdminAreaAllowedIpAddresses == null)
                securitySettings.AdminAreaAllowedIpAddresses = new List<string>();
            securitySettings.AdminAreaAllowedIpAddresses.Clear();
            if (!String.IsNullOrEmpty(model.SecuritySettings.AdminAreaAllowedIpAddresses))
                foreach (string s in model.SecuritySettings.AdminAreaAllowedIpAddresses.Split(new [] { ',' }, StringSplitOptions.RemoveEmptyEntries))
                    if (!String.IsNullOrWhiteSpace(s))
                        securitySettings.AdminAreaAllowedIpAddresses.Add(s.Trim());
            securitySettings.ForceSslForAllPages = model.SecuritySettings.ForceSslForAllPages;
            securitySettings.EnableXsrfProtectionForAdminArea = model.SecuritySettings.EnableXsrfProtectionForAdminArea;
            securitySettings.EnableXsrfProtectionForPublicStore = model.SecuritySettings.EnableXsrfProtectionForPublicStore;
            securitySettings.HoneypotEnabled = model.SecuritySettings.HoneypotEnabled;
            _settingService.SaveSetting(securitySettings);

            //captcha settings
            var captchaSettings = _settingService.LoadSetting<CaptchaSettings>(storeScope);
            captchaSettings.Enabled = model.CaptchaSettings.Enabled;
            captchaSettings.ShowOnLoginPage = model.CaptchaSettings.ShowOnLoginPage;
            captchaSettings.ShowOnRegistrationPage = model.CaptchaSettings.ShowOnRegistrationPage;
            captchaSettings.ShowOnContactUsPage = model.CaptchaSettings.ShowOnContactUsPage;
            captchaSettings.ShowOnEmailWishlistToFriendPage = model.CaptchaSettings.ShowOnEmailWishlistToFriendPage;
            captchaSettings.ShowOnEmailProductToFriendPage = model.CaptchaSettings.ShowOnEmailProductToFriendPage;
            captchaSettings.ShowOnBlogCommentPage = model.CaptchaSettings.ShowOnBlogCommentPage;
            captchaSettings.ShowOnNewsCommentPage = model.CaptchaSettings.ShowOnNewsCommentPage;
            captchaSettings.ShowOnProductReviewPage = model.CaptchaSettings.ShowOnProductReviewPage;
            captchaSettings.ShowOnApplyVendorPage = model.CaptchaSettings.ShowOnApplyVendorPage;
            captchaSettings.ReCaptchaPublicKey = model.CaptchaSettings.ReCaptchaPublicKey;
            captchaSettings.ReCaptchaPrivateKey = model.CaptchaSettings.ReCaptchaPrivateKey;
            captchaSettings.ReCaptchaVersion = model.CaptchaSettings.ReCaptchaVersion;

            /* We do not clear cache after each setting update.
             * This behavior can increase performance because cached settings will not be cleared 
             * and loaded from database after each update */
            _settingService.SaveSettingOverridablePerStore(captchaSettings, x => x.Enabled, model.CaptchaSettings.Enabled_OverrideForStore, storeScope, false);
            _settingService.SaveSettingOverridablePerStore(captchaSettings, x => x.ShowOnLoginPage, model.CaptchaSettings.ShowOnLoginPage_OverrideForStore, storeScope, false);
            _settingService.SaveSettingOverridablePerStore(captchaSettings, x => x.ShowOnRegistrationPage, model.CaptchaSettings.ShowOnRegistrationPage_OverrideForStore, storeScope, false);
            _settingService.SaveSettingOverridablePerStore(captchaSettings, x => x.ShowOnContactUsPage, model.CaptchaSettings.ShowOnContactUsPage_OverrideForStore, storeScope, false);
            _settingService.SaveSettingOverridablePerStore(captchaSettings, x => x.ShowOnEmailWishlistToFriendPage, model.CaptchaSettings.ShowOnEmailWishlistToFriendPage_OverrideForStore, storeScope, false);
            _settingService.SaveSettingOverridablePerStore(captchaSettings, x => x.ShowOnEmailProductToFriendPage, model.CaptchaSettings.ShowOnEmailProductToFriendPage_OverrideForStore, storeScope, false);
            _settingService.SaveSettingOverridablePerStore(captchaSettings, x => x.ShowOnBlogCommentPage, model.CaptchaSettings.ShowOnBlogCommentPage_OverrideForStore, storeScope, false);
            _settingService.SaveSettingOverridablePerStore(captchaSettings, x => x.ShowOnNewsCommentPage, model.CaptchaSettings.ShowOnNewsCommentPage_OverrideForStore, storeScope, false);
            _settingService.SaveSettingOverridablePerStore(captchaSettings, x => x.ShowOnProductReviewPage, model.CaptchaSettings.ShowOnProductReviewPage_OverrideForStore, storeScope, false);
            _settingService.SaveSettingOverridablePerStore(captchaSettings, x => x.ShowOnApplyVendorPage, model.CaptchaSettings.ShowOnApplyVendorPage_OverrideForStore, storeScope, false);
            _settingService.SaveSettingOverridablePerStore(captchaSettings, x => x.ReCaptchaPublicKey, model.CaptchaSettings.ReCaptchaPublicKey_OverrideForStore, storeScope, false);
            _settingService.SaveSettingOverridablePerStore(captchaSettings, x => x.ReCaptchaPrivateKey, model.CaptchaSettings.ReCaptchaPrivateKey_OverrideForStore, storeScope, false);
            _settingService.SaveSettingOverridablePerStore(captchaSettings, x => x.ReCaptchaVersion, model.CaptchaSettings.ReCaptchaVersion_OverrideForStore, storeScope, false);

            // now clear settings cache
            _settingService.ClearCache();

            if (captchaSettings.Enabled &&
                (String.IsNullOrWhiteSpace(captchaSettings.ReCaptchaPublicKey) || String.IsNullOrWhiteSpace(captchaSettings.ReCaptchaPrivateKey)))
            {
                //captcha is enabled but the keys are not entered
                ErrorNotification(_localizationService.GetResource("Admin.Configuration.Settings.GeneralCommon.CaptchaAppropriateKeysNotEnteredError"));
            }

            //PDF settings
            var pdfSettings = _settingService.LoadSetting<PdfSettings>(storeScope);
            pdfSettings.LetterPageSizeEnabled = model.PdfSettings.LetterPageSizeEnabled;
            pdfSettings.LogoPictureId = model.PdfSettings.LogoPictureId;
            pdfSettings.DisablePdfInvoicesForPendingOrders = model.PdfSettings.DisablePdfInvoicesForPendingOrders;
            pdfSettings.InvoiceFooterTextColumn1 = model.PdfSettings.InvoiceFooterTextColumn1;
            pdfSettings.InvoiceFooterTextColumn2 = model.PdfSettings.InvoiceFooterTextColumn2;
            /* We do not clear cache after each setting update.
             * This behavior can increase performance because cached settings will not be cleared 
             * and loaded from database after each update */
            
            _settingService.SaveSettingOverridablePerStore(pdfSettings, x => x.LetterPageSizeEnabled, model.PdfSettings.LetterPageSizeEnabled_OverrideForStore, storeScope, false);
            _settingService.SaveSettingOverridablePerStore(pdfSettings, x => x.LogoPictureId, model.PdfSettings.LogoPictureId_OverrideForStore, storeScope, false);
            _settingService.SaveSettingOverridablePerStore(pdfSettings, x => x.DisablePdfInvoicesForPendingOrders, model.PdfSettings.DisablePdfInvoicesForPendingOrders_OverrideForStore, storeScope, false);
            _settingService.SaveSettingOverridablePerStore(pdfSettings, x => x.InvoiceFooterTextColumn1, model.PdfSettings.InvoiceFooterTextColumn1_OverrideForStore, storeScope, false);
            _settingService.SaveSettingOverridablePerStore(pdfSettings, x => x.InvoiceFooterTextColumn2, model.PdfSettings.InvoiceFooterTextColumn2_OverrideForStore, storeScope, false);
           
            //now clear settings cache
            _settingService.ClearCache();

            //localization settings
            var localizationSettings = _settingService.LoadSetting<LocalizationSettings>(storeScope);
            localizationSettings.UseImagesForLanguageSelection = model.LocalizationSettings.UseImagesForLanguageSelection;
            if (localizationSettings.SeoFriendlyUrlsForLanguagesEnabled != model.LocalizationSettings.SeoFriendlyUrlsForLanguagesEnabled)
            {
                localizationSettings.SeoFriendlyUrlsForLanguagesEnabled = model.LocalizationSettings.SeoFriendlyUrlsForLanguagesEnabled;

                //clear cached values of routes
                this.RouteData.Routers.ClearSeoFriendlyUrlsCachedValueForRoutes();
            }
            localizationSettings.AutomaticallyDetectLanguage = model.LocalizationSettings.AutomaticallyDetectLanguage;
            localizationSettings.LoadAllLocaleRecordsOnStartup = model.LocalizationSettings.LoadAllLocaleRecordsOnStartup;
            localizationSettings.LoadAllLocalizedPropertiesOnStartup = model.LocalizationSettings.LoadAllLocalizedPropertiesOnStartup;
            localizationSettings.LoadAllUrlRecordsOnStartup = model.LocalizationSettings.LoadAllUrlRecordsOnStartup;
            _settingService.SaveSetting(localizationSettings);

            //full-text
            commonSettings.FullTextMode = (FulltextSearchMode)model.FullTextSettings.SearchMode;
            _settingService.SaveSetting(commonSettings);

            //display default menu item
            var displayDefaultMenuItemSettings = _settingService.LoadSetting<DisplayDefaultMenuItemSettings>(storeScope);

            /* We do not clear cache after each setting update.
             * This behavior can increase performance because cached settings will not be cleared 
             * and loaded from database after each update */
            displayDefaultMenuItemSettings.DisplayHomePageMenuItem = model.DisplayDefaultMenuItemSettings.DisplayHomePageMenuItem;
            displayDefaultMenuItemSettings.DisplayNewProductsMenuItem = model.DisplayDefaultMenuItemSettings.DisplayNewProductsMenuItem;
            displayDefaultMenuItemSettings.DisplayProductSearchMenuItem = model.DisplayDefaultMenuItemSettings.DisplayProductSearchMenuItem;
            displayDefaultMenuItemSettings.DisplayCustomerInfoMenuItem = model.DisplayDefaultMenuItemSettings.DisplayCustomerInfoMenuItem;
            displayDefaultMenuItemSettings.DisplayBlogMenuItem = model.DisplayDefaultMenuItemSettings.DisplayBlogMenuItem;
            displayDefaultMenuItemSettings.DisplayForumsMenuItem = model.DisplayDefaultMenuItemSettings.DisplayForumsMenuItem;
            displayDefaultMenuItemSettings.DisplayContactUsMenuItem = model.DisplayDefaultMenuItemSettings.DisplayContactUsMenuItem;

            _settingService.SaveSettingOverridablePerStore(displayDefaultMenuItemSettings, x => x.DisplayHomePageMenuItem, model.DisplayDefaultMenuItemSettings.DisplayHomePageMenuItem_OverrideForStore, storeScope, false);
            _settingService.SaveSettingOverridablePerStore(displayDefaultMenuItemSettings, x => x.DisplayNewProductsMenuItem, model.DisplayDefaultMenuItemSettings.DisplayNewProductsMenuItem_OverrideForStore, storeScope, false);
            _settingService.SaveSettingOverridablePerStore(displayDefaultMenuItemSettings, x => x.DisplayProductSearchMenuItem, model.DisplayDefaultMenuItemSettings.DisplayProductSearchMenuItem_OverrideForStore, storeScope, false);
            _settingService.SaveSettingOverridablePerStore(displayDefaultMenuItemSettings, x => x.DisplayCustomerInfoMenuItem, model.DisplayDefaultMenuItemSettings.DisplayCustomerInfoMenuItem_OverrideForStore, storeScope, false);
            _settingService.SaveSettingOverridablePerStore(displayDefaultMenuItemSettings, x => x.DisplayBlogMenuItem, model.DisplayDefaultMenuItemSettings.DisplayBlogMenuItem_OverrideForStore, storeScope, false);
            _settingService.SaveSettingOverridablePerStore(displayDefaultMenuItemSettings, x => x.DisplayForumsMenuItem, model.DisplayDefaultMenuItemSettings.DisplayForumsMenuItem_OverrideForStore, storeScope, false);
            _settingService.SaveSettingOverridablePerStore(displayDefaultMenuItemSettings, x => x.DisplayContactUsMenuItem, model.DisplayDefaultMenuItemSettings.DisplayContactUsMenuItem_OverrideForStore, storeScope, false);

            //now clear settings cache
            _settingService.ClearCache();

            //admin area
            var adminAreaSettings = _settingService.LoadSetting<AdminAreaSettings>(storeScope);

            /* We do not clear cache after each setting update.
             * This behavior can increase performance because cached settings will not be cleared 
             * and loaded from database after each update */
            adminAreaSettings.UseRichEditorInMessageTemplates = model.AdminAreaSettings.UseRichEditorInMessageTemplates;

            _settingService.SaveSettingOverridablePerStore(adminAreaSettings, x => x.UseRichEditorInMessageTemplates, model.AdminAreaSettings.UseRichEditorInMessageTemplates_OverrideForStore, storeScope, false);

            //now clear settings cache
            _settingService.ClearCache();

            //activity log
            _customerActivityService.InsertActivity("EditSettings", _localizationService.GetResource("ActivityLog.EditSettings"));

            SuccessNotification(_localizationService.GetResource("Admin.Configuration.Updated"));
            
            return RedirectToAction("GeneralCommon");
        }

        [HttpPost, ActionName("GeneralCommon")]
        [FormValueRequired("changeencryptionkey")]
        public virtual IActionResult ChangeEncryptionKey(GeneralCommonSettingsModel model)
        {
            if (!_permissionService.Authorize(StandardPermissionProvider.ManageSettings))
                return AccessDeniedView();

            var storeScope = this.GetActiveStoreScopeConfiguration(_storeService, _workContext);
            var securitySettings = _settingService.LoadSetting<SecuritySettings>(storeScope);

            try
            {
                if (model.SecuritySettings.EncryptionKey == null)
                    model.SecuritySettings.EncryptionKey = "";

                model.SecuritySettings.EncryptionKey = model.SecuritySettings.EncryptionKey.Trim();

                var newEncryptionPrivateKey = model.SecuritySettings.EncryptionKey;
                if (String.IsNullOrEmpty(newEncryptionPrivateKey) || newEncryptionPrivateKey.Length != 16)
                    throw new NopException(_localizationService.GetResource("Admin.Configuration.Settings.GeneralCommon.EncryptionKey.TooShort"));

                string oldEncryptionPrivateKey = securitySettings.EncryptionKey;
                if (oldEncryptionPrivateKey == newEncryptionPrivateKey)
                    throw new NopException(_localizationService.GetResource("Admin.Configuration.Settings.GeneralCommon.EncryptionKey.TheSame"));

                //update encrypted order info
                var orders = _orderService.SearchOrders();
                foreach (var order in orders)
                {
                    string decryptedCardType = _encryptionService.DecryptText(order.CardType, oldEncryptionPrivateKey);
                    string decryptedCardName = _encryptionService.DecryptText(order.CardName, oldEncryptionPrivateKey);
                    string decryptedCardNumber = _encryptionService.DecryptText(order.CardNumber, oldEncryptionPrivateKey);
                    string decryptedMaskedCreditCardNumber = _encryptionService.DecryptText(order.MaskedCreditCardNumber, oldEncryptionPrivateKey);
                    string decryptedCardCvv2 = _encryptionService.DecryptText(order.CardCvv2, oldEncryptionPrivateKey);
                    string decryptedCardExpirationMonth = _encryptionService.DecryptText(order.CardExpirationMonth, oldEncryptionPrivateKey);
                    string decryptedCardExpirationYear = _encryptionService.DecryptText(order.CardExpirationYear, oldEncryptionPrivateKey);

                    string encryptedCardType = _encryptionService.EncryptText(decryptedCardType, newEncryptionPrivateKey);
                    string encryptedCardName = _encryptionService.EncryptText(decryptedCardName, newEncryptionPrivateKey);
                    string encryptedCardNumber = _encryptionService.EncryptText(decryptedCardNumber, newEncryptionPrivateKey);
                    string encryptedMaskedCreditCardNumber = _encryptionService.EncryptText(decryptedMaskedCreditCardNumber, newEncryptionPrivateKey);
                    string encryptedCardCvv2 = _encryptionService.EncryptText(decryptedCardCvv2, newEncryptionPrivateKey);
                    string encryptedCardExpirationMonth = _encryptionService.EncryptText(decryptedCardExpirationMonth, newEncryptionPrivateKey);
                    string encryptedCardExpirationYear = _encryptionService.EncryptText(decryptedCardExpirationYear, newEncryptionPrivateKey);

                    order.CardType = encryptedCardType;
                    order.CardName = encryptedCardName;
                    order.CardNumber = encryptedCardNumber;
                    order.MaskedCreditCardNumber = encryptedMaskedCreditCardNumber;
                    order.CardCvv2 = encryptedCardCvv2;
                    order.CardExpirationMonth = encryptedCardExpirationMonth;
                    order.CardExpirationYear = encryptedCardExpirationYear;
                    _orderService.UpdateOrder(order);
                }

                //update password information
                //optimization - load only passwords with PasswordFormat.Encrypted
                var customerPasswords = _customerService.GetCustomerPasswords(passwordFormat: PasswordFormat.Encrypted);
                foreach (var customerPassword in customerPasswords)
                {
                    var decryptedPassword = _encryptionService.DecryptText(customerPassword.Password, oldEncryptionPrivateKey);
                    var encryptedPassword = _encryptionService.EncryptText(decryptedPassword, newEncryptionPrivateKey);

                    customerPassword.Password = encryptedPassword;
                    _customerService.UpdateCustomerPassword(customerPassword);
                }

                securitySettings.EncryptionKey = newEncryptionPrivateKey;
                _settingService.SaveSetting(securitySettings);
                SuccessNotification(_localizationService.GetResource("Admin.Configuration.Settings.GeneralCommon.EncryptionKey.Changed"));
            }
            catch (Exception exc)
            {
                ErrorNotification(exc);
            }

            return RedirectToAction("GeneralCommon");
        }

        [HttpPost, ActionName("GeneralCommon")]
        [FormValueRequired("togglefulltext")]
        public virtual IActionResult ToggleFullText(GeneralCommonSettingsModel model)
        {
            if (!_permissionService.Authorize(StandardPermissionProvider.ManageSettings))
                return AccessDeniedView();

            var storeScope = this.GetActiveStoreScopeConfiguration(_storeService, _workContext);
            var commonSettings = _settingService.LoadSetting<CommonSettings>(storeScope);
            try
            {
                if (! _fulltextService.IsFullTextSupported())
                    throw new NopException(_localizationService.GetResource("Admin.Configuration.Settings.GeneralCommon.FullTextSettings.NotSupported"));

                if (commonSettings.UseFullTextSearch)
                {
                    _fulltextService.DisableFullText();

                    commonSettings.UseFullTextSearch = false;
                    _settingService.SaveSetting(commonSettings);

                    SuccessNotification(_localizationService.GetResource("Admin.Configuration.Settings.GeneralCommon.FullTextSettings.Disabled"));
                }
                else
                {
                    _fulltextService.EnableFullText();

                    commonSettings.UseFullTextSearch = true;
                    _settingService.SaveSetting(commonSettings);

                    SuccessNotification(_localizationService.GetResource("Admin.Configuration.Settings.GeneralCommon.FullTextSettings.Enabled"));
                }
            }
            catch (Exception exc)
            {
                ErrorNotification(exc);
            }
            
            return RedirectToAction("GeneralCommon");
        }
        
        //all settings
        public virtual IActionResult AllSettings()
        {
            if (!_permissionService.Authorize(StandardPermissionProvider.ManageSettings))
                return AccessDeniedView();
            
            return View();
        }

        [HttpPost]
        public virtual IActionResult AllSettings(DataSourceRequest command, AllSettingsListModel model)
        {
            if (!_permissionService.Authorize(StandardPermissionProvider.ManageSettings))
                return AccessDeniedKendoGridJson();

            var query = _settingService.GetAllSettings().AsQueryable();

            if (!string.IsNullOrEmpty(model.SearchSettingName))
                query = query.Where(s => s.Name.ToLowerInvariant().Contains(model.SearchSettingName.ToLowerInvariant()));
            if (!string.IsNullOrEmpty(model.SearchSettingValue))
                query = query.Where(s => s.Value.ToLowerInvariant().Contains(model.SearchSettingValue.ToLowerInvariant()));

            var settings = query.ToList()
                .Select(x =>
                            {
                                string storeName;
                                if (x.StoreId == 0)
                                {
                                    storeName = _localizationService.GetResource("Admin.Configuration.Settings.AllSettings.Fields.StoreName.AllStores");
                                }
                                else
                                {
                                    var store = _storeService.GetStoreById(x.StoreId);
                                    storeName = store != null ? store.Name : "Unknown";
                                }
                                var settingModel = new SettingModel
                                {
                                    Id = x.Id,
                                    Name = x.Name,
                                    Value = x.Value,
                                    Store = storeName,
                                    StoreId = x.StoreId
                                };
                                return settingModel;
                            })
                .AsQueryable();

            var gridModel = new DataSourceResult
            {
                Data = settings.PagedForCommand(command).ToList(),
                Total = settings.Count()
            };

            return Json(gridModel);
        }

        [HttpPost]
        public virtual IActionResult SettingUpdate(SettingModel model)
        {
            if (!_permissionService.Authorize(StandardPermissionProvider.ManageSettings))
                return AccessDeniedView();

            if (model.Name != null)
                model.Name = model.Name.Trim();
            if (model.Value != null)
                model.Value = model.Value.Trim();

            if (!ModelState.IsValid)
            {
                return Json(new DataSourceResult { Errors = ModelState.SerializeErrors() });
            }

            var setting = _settingService.GetSettingById(model.Id);
            if (setting == null)
                return Content("No setting could be loaded with the specified ID");

            var storeId = model.StoreId;

            if (!setting.Name.Equals(model.Name, StringComparison.InvariantCultureIgnoreCase) ||
                setting.StoreId != storeId)
            {
                //setting name or store has been changed
                _settingService.DeleteSetting(setting);
            }

            _settingService.SetSetting(model.Name, model.Value, storeId);

            //activity log
            _customerActivityService.InsertActivity("EditSettings", _localizationService.GetResource("ActivityLog.EditSettings"));

            return new NullJsonResult();
        }
        [HttpPost]
        public virtual IActionResult SettingAdd(SettingModel model)
        {
            if (!_permissionService.Authorize(StandardPermissionProvider.ManageSettings))
                return AccessDeniedView();

            if (model.Name != null)
                model.Name = model.Name.Trim();
            if (model.Value != null)
                model.Value = model.Value.Trim();

            if (!ModelState.IsValid)
            {
                return Json(new DataSourceResult { Errors = ModelState.SerializeErrors() });
            }
            var storeId = model.StoreId;
            _settingService.SetSetting(model.Name, model.Value, storeId);

            //activity log
            _customerActivityService.InsertActivity("AddNewSetting", _localizationService.GetResource("ActivityLog.AddNewSetting"), model.Name);

            return new NullJsonResult();
        }

        [HttpPost]
        public virtual IActionResult SettingDelete(int id)
        {
            if (!_permissionService.Authorize(StandardPermissionProvider.ManageSettings))
                return AccessDeniedView();

            var setting = _settingService.GetSettingById(id);
            if (setting == null)
                throw new ArgumentException("No setting found with the specified id");
            _settingService.DeleteSetting(setting);

            //activity log
            _customerActivityService.InsertActivity("DeleteSetting", _localizationService.GetResource("ActivityLog.DeleteSetting"), setting.Name);

            return new NullJsonResult();
        }

        //action displaying notification (warning) to a store owner about a lot of traffic 
        //between the Redis server and the application when LoadAllLocaleRecordsOnStartup seetting is set
        public IActionResult RedisCacheHighTrafficWarning(bool loadAllLocaleRecordsOnStartup)
        {
            //LoadAllLocaleRecordsOnStartup is set and Redis cache is used, so display warning
            if (_config.RedisCachingEnabled && loadAllLocaleRecordsOnStartup)
                return Json(new
                {
                    Result = _localizationService.GetResource(
                        "Admin.Configuration.Settings.GeneralCommon.LoadAllLocaleRecordsOnStartup.Warning")
                });

            return Json(new { Result = string.Empty });
        }

        #endregion
    }
}<|MERGE_RESOLUTION|>--- conflicted
+++ resolved
@@ -797,11 +797,8 @@
                 model.ShowProductReviewsOnAccountPage_OverrideForStore = _settingService.SettingExists(catalogSettings, x => x.ShowProductReviewsTabOnAccountPage, storeScope);
                 model.ProductReviewsPageSizeOnAccountPage_OverrideForStore = _settingService.SettingExists(catalogSettings, x=> x.ProductReviewsPageSizeOnAccountPage, storeScope);
                 model.ExportImportProductAttributes_OverrideForStore = _settingService.SettingExists(catalogSettings, x => x.ExportImportProductAttributes, storeScope);
-<<<<<<< HEAD
                 model.ExportImportProductSpecificationAttributes_OverrideForStore = _settingService.SettingExists(catalogSettings, x => x.ExportImportProductSpecificationAttributes, storeScope);
-=======
                 model.ExportImportProductCategoryBreadcrumb_OverrideForStore = _settingService.SettingExists(catalogSettings, x => x.ExportImportProductCategoryBreadcrumb, storeScope);
->>>>>>> e3f39c89
             }
 
             return View(model);
@@ -875,11 +872,8 @@
             _settingService.SaveSettingOverridablePerStore(catalogSettings, x => x.ShowProductReviewsTabOnAccountPage, model.ShowProductReviewsOnAccountPage_OverrideForStore, storeScope, false);
             _settingService.SaveSettingOverridablePerStore(catalogSettings, x => x.ProductReviewsPageSizeOnAccountPage, model.ProductReviewsPageSizeOnAccountPage_OverrideForStore, storeScope, false);
             _settingService.SaveSettingOverridablePerStore(catalogSettings, x => x.ExportImportProductAttributes, model.ExportImportProductAttributes_OverrideForStore, storeScope, false);
-<<<<<<< HEAD
             _settingService.SaveSettingOverridablePerStore(catalogSettings, x => x.ExportImportProductSpecificationAttributes, model.ExportImportProductSpecificationAttributes_OverrideForStore, storeScope, false);
-=======
             _settingService.SaveSettingOverridablePerStore(catalogSettings, x => x.ExportImportProductCategoryBreadcrumb, model.ExportImportProductCategoryBreadcrumb_OverrideForStore, storeScope, false); 
->>>>>>> e3f39c89
 
             //now settings not overridable per store
             _settingService.SaveSetting(catalogSettings, x => x.IgnoreDiscounts, 0, false);
