--- conflicted
+++ resolved
@@ -3097,7 +3097,6 @@
 END
 GO
 
-<<<<<<< HEAD
 
 
 --new column
@@ -3116,7 +3115,8 @@
 	VALUES (N'Customer.EmailRevalidationMessage', NULL, N'%Store.Name%. Email validation.', N'<p><a href="%Store.URL%">%Store.Name%</a> <br /><br />Hello %Customer.FullName%!<br /> To validate your new email address <a href="%Customer.EmailRevalidationURL%">click here</a> .<br />  <br />  %Store.Name%</p>', 1, 0, 0, 0, 0)
  END
  GO
-=======
+
+
 --new column
 IF NOT EXISTS (SELECT 1 FROM sys.columns WHERE object_id=object_id('[Order]') and NAME='RewardPointsHistoryEntryId')
 BEGIN
@@ -3141,5 +3141,4 @@
 BEGIN
 	ALTER TABLE [Order] DROP COLUMN [RewardPointsWereAdded]
 END
-GO
->>>>>>> 95127c67
+GO